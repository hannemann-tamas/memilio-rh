--- conflicted
+++ resolved
@@ -7,11 +7,7 @@
     - echo 'deb http://download.opensuse.org/repositories/science:/dlr/xUbuntu_16.04/ /' | sudo tee /etc/apt/sources.list.d/science:dlr.list
     - wget -O - https://download.opensuse.org/repositories/science:dlr/xUbuntu_16.04/Release.key  | sudo apt-key add -
     - sudo apt -qq update
-<<<<<<< HEAD
-    - sudo apt -qq -y install libeigen3-dev libhdf5-dev libtixi3-dev libjsoncpp-dev
-=======
-    - sudo apt -qq -y install libhdf5-dev libtixi3-dev lcov
->>>>>>> f2cb2dd2
+    - sudo apt -qq -y install libhdf5-dev libtixi3-dev lcov libjsoncpp-dev
   script:
     - cd cpp
     - mkdir build && cd build
@@ -110,12 +106,8 @@
     - echo 'deb http://download.opensuse.org/repositories/science:/dlr/xUbuntu_18.04/ /' | tee /etc/apt/sources.list.d/science:dlr.list
     - wget -O - https://download.opensuse.org/repositories/science:dlr/xUbuntu_18.04/Release.key  | apt-key add -
     - apt -qq update
-<<<<<<< HEAD
-    - apt -qq -y install libtixi3 libjsoncpp1
-=======
-    - apt -qq -y install libtixi3 g++ python3-pip
+    - apt -qq -y install libtixi3 g++ python3-pip libjsoncpp1
     - python3 -m pip install gcovr
->>>>>>> f2cb2dd2
   dependencies:
     - build-cpp
   script:

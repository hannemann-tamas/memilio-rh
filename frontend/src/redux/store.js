--- conflicted
+++ resolved
@@ -1,23 +1,4 @@
-<<<<<<< HEAD
 import {configureStore} from '@reduxjs/toolkit';
-import measureReducer from './measures';
-import appReducer from './app';
-import parameterReducer from './parameters';
-import seirReducer from './seir';
-
-import thunk from 'redux-thunk';
-
-export default configureStore({
-  reducer: {
-    measures: measureReducer,
-    parameters: parameterReducer,
-    seir: seirReducer,
-    app: appReducer,
-  },
-  middleware: [thunk],
-});
-=======
-import { configureStore } from '@reduxjs/toolkit';
 import measureReducer from './measures';
 import appReducer from './app';
 import parameterReducer from './parameters';
@@ -32,8 +13,7 @@
     parameters: parameterReducer,
     seir: seirReducer,
     time: timeReducer,
-    app: appReducer
+    app: appReducer,
   },
-  middleware: [thunk]
-});
->>>>>>> 43205a3c
+  middleware: [thunk],
+});
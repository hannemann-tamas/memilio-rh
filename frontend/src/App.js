--- conflicted
+++ resolved
@@ -8,16 +8,12 @@
 
 import GridLayout from './components/GridLayout';
 
-<<<<<<< HEAD
 import {initializeApp, setSelected} from './redux/app';
 import {setTimeBounds} from './redux/time';
 
 import {RKIDatastore as rki, Tables} from './common/rki-datastore';
 import {PopulationDatastore as population} from './common/population-datastore';
 
-=======
-import {initializeApp, fetchData} from './redux/app';
->>>>>>> 673befcb
 import './App.scss';
 
 // AmCharts defaults to English as a locale and not the browser default,

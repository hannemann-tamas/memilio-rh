--- conflicted
+++ resolved
@@ -1,77 +1,3 @@
-<<<<<<< HEAD
-var secirjs = require('./secirjs.js');
-
-function toArray(vector)
-{
-    var arr = [];
-    for (var i = 0; i < vector.size(); ++i) {
-        arr.push(vector.get(i));
-    }
-    return arr;
-}
-
-secirjs().then(function(secir) {
-    var times = new secir.StageTimes()
-    times.set_incubation(5.2) // R_2 ^ (-1) + R_3 ^ (-1)
-    times.set_infectious_mild(6.) // 4 - 14(=R4 ^ (-1))
-    times.set_serialinterval(4.2) // 4 - 4.4 // R_2^(-1)+0.5*R_3^(-1)
-    times.set_hospitalized_to_home(12.) // 7 - 16(=R5 ^ (-1))
-    times.set_home_to_hospitalized(5.) // 2.5 - 7(=R6 ^ (-1))
-    times.set_hospitalized_to_icu(2.) // 1 - 3.5(=R7 ^ (-1))
-    times.set_icu_to_home(8.) // 5 - 16(=R8 ^ (-1))
-    times.set_infectious_asymp(6.2) // (= R9 ^ (-1)= R_3 ^ (-1) + 0.5 * R_4 ^ (-1))
-    times.set_icu_to_death(5.) // 3.5 - 7(=R5 ^ (-1))
-
-    var probs = new secir.Probabilities()
-    probs.set_asymp_per_infectious(0.09) // 0.01 - 0.16
-    probs.set_risk_from_symptomatic(0.25) // 0.05 - 0.5
-    probs.set_hospitalized_per_infectious(0.2) // 0.1 - 0.35
-    probs.set_icu_per_hospitalized(0.25) // 0.15 - 0.4
-    probs.set_dead_per_icu(0.3) // 0.15 - 0.77
-
-    var people = new secir.Populations()
-    people.set_total_t0(10000)
-    people.set_exposed_t0(100)
-    people.set_carrier_t0(50)
-    people.set_infectious_t0(50)
-    people.set_hospital_t0(20)
-    people.set_icu_t0(10)
-    people.set_recovered_t0(10)
-    people.set_dead_t0(0)
-
-    // set the params required fseciror the simulation
-    var param           = new secir.SecirParams()
-    param.times         = times
-    param.probabilities = probs
-    param.populations   = people
-    times.delete();
-    probs.delete();
-    people.delete();
-
-    var params = new secir.VectorSecirParams();
-    params.push_back(param);
-    param.delete();
-
-    params[0].get_cont_freq_matrix().set_cont_freq(0.5, 0, 0) // 0.2 - 0.75
-
-    // emulate some mitigations
-    var d1 = new secir.Damping(23., 0.8);
-    var d2 = new secir.Damping(25., 0.75);
-    var d3 = new secir.Damping(27., 0.7);
-    params[0].get_cont_freq_matrix().add_damping(d1, 0, 0);
-    params[0].get_cont_freq_matrix().add_damping(d2, 0, 0);
-    params[0].get_cont_freq_matrix().add_damping(d3, 0, 0);
-    d1.delete();
-    d2.delete();
-    d3.delete();
-
-    result = secir.simulate(0., 100., 0.1, params)
-    params.delete();
-
-    console.log(toArray(result.t));
-
-    result.delete();
-=======
 var secirjs = require('./secirjs.js');
 
 function toArray(vector) {
@@ -126,26 +52,23 @@
 
   secir.print_secir_params(params);
 
-  cont_freq_matrix = new secir.ContactFrequencyMatrix();
-  cont_freq_matrix.set_cont_freq(0.5, 0, 0); // 0.2 - 0.75
+  params[0].get_cont_freq_matrix().set_cont_freq(0.5, 0, 0) // 0.2 - 0.75
 
   // emulate some mitigations
   var d1 = new secir.Damping(23, 0.8);
   var d2 = new secir.Damping(25, 0.75);
   var d3 = new secir.Damping(27, 0.7);
-  cont_freq_matrix.add_damping(d1, 0, 0);
-  cont_freq_matrix.add_damping(d2, 0, 0);
-  cont_freq_matrix.add_damping(d3, 0, 0);
+  params[0].get_cont_freq_matrix().add_damping(d1, 0, 0);
+  params[0].get_cont_freq_matrix().add_damping(d2, 0, 0);
+  params[0].get_cont_freq_matrix().add_damping(d3, 0, 0);
   d1.delete();
   d2.delete();
   d3.delete();
 
-  result = secir.simulate(0, 100, 0.1, cont_freq_matrix, params);
+  result = secir.simulate(0, 100, 0.1, params);
   params.delete();
-  cont_freq_matrix.delete();
 
   console.log(toArray(result.t));
 
   result.delete();
->>>>>>> e7d30683
 });
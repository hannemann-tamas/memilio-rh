{
  "name": "hpc-against-virus",
  "version": "0.4.0",
  "homepage": "/",
  "dependencies": {
    "@amcharts/amcharts4": "^4.9.31",
    "@amcharts/amcharts4-geodata": "^4.1.16",
    "@fortawesome/fontawesome-free": "5.13.0",
    "@reduxjs/toolkit": "1.4.0",
    "@tensorflow/tfjs": "1.7.2",
    "axios": "0.19.2",
    "bootstrap": "4.4.1",
    "d3": "5.15.1",
    "date-fns": "2.12.0",
    "dexie": "^3.0.2",
    "i18next": "19.4.2",
    "i18next-browser-languagedetector": "4.0.2",
    "i18next-http-backend": "1.0.3",
<<<<<<< HEAD
    "lodash": "^4.17.20",
=======
    "ka-table": "^3.7.2",
>>>>>>> 673befcb
    "memoize-one": "5.1.1",
    "moment": "2.24.0",
    "moment-range": "4.0.2",
    "numeral": "^2.0.6",
    "react": "16.13.1",
    "react-daterange-picker": "2.0.1",
    "react-dom": "16.13.1",
    "react-grid-layout": "0.18.3",
    "react-i18next": "11.3.4",
    "react-redux": "7.2.0",
    "react-scripts": "3.4.1",
    "react-thunk": "1.0.0",
    "reactstrap": "8.4.1",
    "topojson-client": "3.1.0",
    "uuid": "7.0.3"
  },
  "devDependencies": {
    "husky": "4.2.5",
    "lint-staged": "10.2.11",
    "prettier": "2.0.5",
    "grunt": "1.1.0",
    "grunt-contrib-copy": "1.0.0",
    "load-grunt-tasks": "3.5.2",
    "node-sass": "^4.14.1"
  },
  "scripts": {
    "start": "react-scripts start",
    "build": "react-scripts build",
    "test": "react-scripts test",
    "eject": "react-scripts eject"
  },
  "eslintConfig": {
    "extends": "react-app"
  },
  "browserslist": {
    "production": [
      ">0.2%",
      "not dead",
      "not op_mini all"
    ],
    "development": [
      "last 1 chrome version",
      "last 1 firefox version",
      "last 1 safari version"
    ]
  },
  "husky": {
    "hooks": {
      "pre-commit": "lint-staged"
    }
  },
  "lint-staged": {
    "src/**/*.{js,jsx,ts,tsx,json,css,scss,md}": [
      "prettier --write"
    ]
  },
  "repository": {
    "type": "git",
    "url": "https://gitlab.dlr.de/sc-hpc/epidemiology/"
  },
  "author": "SC-HPC",
  "license": "BSD"
}<|MERGE_RESOLUTION|>--- conflicted
+++ resolved
@@ -16,11 +16,8 @@
     "i18next": "19.4.2",
     "i18next-browser-languagedetector": "4.0.2",
     "i18next-http-backend": "1.0.3",
-<<<<<<< HEAD
     "lodash": "^4.17.20",
-=======
     "ka-table": "^3.7.2",
->>>>>>> 673befcb
     "memoize-one": "5.1.1",
     "moment": "2.24.0",
     "moment-range": "4.0.2",

--- conflicted
+++ resolved
@@ -467,16 +467,10 @@
             py::return_value_policy::reference_internal);
 
     py::class_<epi::GraphSimulation<MigrationGraph>>(m, "MigrationSimulation")
-<<<<<<< HEAD
         .def(py::init([](const MigrationGraph& graph, double t0) {
-            return std::make_unique<epi::GraphSimulation<MigrationGraph>>(epi::make_migration_sim(t0, graph));
-        }), py::arg("graph"), py::arg("t0") = 0.0)
-=======
-        .def(py::init([](const MigrationGraph& graph, double t0, double dt) {
-                 return std::make_unique<epi::GraphSimulation<MigrationGraph>>(epi::make_migration_sim(t0, dt, graph));
+                 return std::make_unique<epi::GraphSimulation<MigrationGraph>>(epi::make_migration_sim(t0, graph));
              }),
-             py::arg("graph"), py::arg("t0") = 0.0, py::arg("dt") = 1.0)
->>>>>>> 371eeea5
+             py::arg("graph"), py::arg("t0") = 0.0)
         .def_property_readonly("graph",
                                py::overload_cast<>(&epi::GraphSimulation<MigrationGraph>::get_graph, py::const_),
                                py::return_value_policy::reference_internal)

/*
* Copyright (C) 2020-2024 MEmilio
*
* Authors: Martin Siggel, Daniel Abele, Martin J. Kuehn, Jan Kleinert
*
* Contact: Martin J. Kuehn <Martin.Kuehn@DLR.de>
*
* Licensed under the Apache License, Version 2.0 (the "License");
* you may not use this file except in compliance with the License.
* You may obtain a copy of the License at
*
*     http://www.apache.org/licenses/LICENSE-2.0
*
* Unless required by applicable law or agreed to in writing, software
* distributed under the License is distributed on an "AS IS" BASIS,
* WITHOUT WARRANTIES OR CONDITIONS OF ANY KIND, either express or implied.
* See the License for the specific language governing permissions and
* limitations under the License.
*/

#include "pybind_util.h"
#include "utils/index.h"
#include "utils/custom_index_array.h"
#include "utils/parameter_set.h"
#include "compartments/simulation.h"
#include "compartments/compartmentalmodel.h"
#include "epidemiology/populations.h"
#include "ode_sir/model.h"
#include "ode_sir/infection_state.h"
#include "memilio/data/analyze_result.h"

namespace py = pybind11;

namespace pymio
{
//specialization of pretty_name
template <>
std::string pretty_name<mio::osir::InfectionState>()
{
    return "InfectionState";
}

template <>
std::string pretty_name<mio::AgeGroup>()
{
    return "AgeGroup";
}

} // namespace pymio

PYBIND11_MODULE(_simulation_osir, m)
{
    m.def("interpolate_simulation_result",
          static_cast<mio::TimeSeries<double> (*)(const mio::TimeSeries<double>&, const double)>(
              &mio::interpolate_simulation_result),
          py::arg("ts"), py::arg("abs_tol") = 1e-14);

    m.def("interpolate_simulation_result",
          static_cast<mio::TimeSeries<double> (*)(const mio::TimeSeries<double>&, const std::vector<double>&)>(
              &mio::interpolate_simulation_result),
          py::arg("ts"), py::arg("interpolation_times"));

    m.def("interpolate_ensemble_results", &mio::interpolate_ensemble_results<mio::TimeSeries<double>>);

    pymio::iterable_enum<mio::osir::InfectionState>(m, "InfectionState")
        .value("Susceptible", mio::osir::InfectionState::Susceptible)
        .value("Infected", mio::osir::InfectionState::Infected)
        .value("Recovered", mio::osir::InfectionState::Recovered);

<<<<<<< HEAD
    pymio::bind_ParameterSet<mio::osir::ParametersBase<double>>(m, "ParametersBase");

    py::class_<mio::osir::Parameters<double>, mio::osir::ParametersBase<double>>(m, "Parameters")
=======
    pymio::bind_ParameterSet<mio::osir::ParametersBase, pymio::EnablePickling::Required>(m, "ParametersBase");

    pymio::bind_class<mio::osir::Parameters, pymio::EnablePickling::Required, mio::osir::ParametersBase>(m, "Parameters")
>>>>>>> 4badae56
        .def(py::init<mio::AgeGroup>())
        .def("check_constraints", &mio::osir::Parameters<double>::check_constraints);

<<<<<<< HEAD
    using SirPopulations = mio::Populations<double, mio::AgeGroup, mio::osir::InfectionState>;
    pymio::bind_Population(m, "SirPopulations", mio::Tag<mio::osir::Model<double>::Populations>{});

    pymio::bind_CompartmentalModel<mio::osir::InfectionState, SirPopulations, mio::osir::Parameters<double>>(
        m, "ModelBase");
    py::class_<mio::osir::Model<double>, mio::CompartmentalModel<double, mio::osir::InfectionState, SirPopulations,
                                                                 mio::osir::Parameters<double>>>(m, "Model")
=======
    using SirPopulations = mio::Populations<mio::AgeGroup, mio::osir::InfectionState>;
    pymio::bind_Population(m, "Population", mio::Tag<mio::osir::Model::Populations>{});
    pymio::bind_CompartmentalModel<mio::osir::InfectionState, SirPopulations, mio::osir::Parameters, pymio::EnablePickling::Never>(m, "ModelBase");
    pymio::bind_class<mio::osir::Model, pymio::EnablePickling::Required,
               mio::CompartmentalModel<mio::osir::InfectionState, SirPopulations, mio::osir::Parameters>>(m, "Model")
>>>>>>> 4badae56
        .def(py::init<int>(), py::arg("num_agegroups"));

    m.def(
        "simulate",
        [](double t0, double tmax, double dt, const mio::osir::Model<double>& model) {
            return mio::simulate(t0, tmax, dt, model);
        },
        "Simulates a osir from t0 to tmax.", py::arg("t0"), py::arg("tmax"), py::arg("dt"), py::arg("model"));

    m.attr("__version__") = "dev";
}<|MERGE_RESOLUTION|>--- conflicted
+++ resolved
@@ -67,33 +67,21 @@
         .value("Infected", mio::osir::InfectionState::Infected)
         .value("Recovered", mio::osir::InfectionState::Recovered);
 
-<<<<<<< HEAD
-    pymio::bind_ParameterSet<mio::osir::ParametersBase<double>>(m, "ParametersBase");
+    pymio::bind_ParameterSet<mio::osir::ParametersBase<double>, pymio::EnablePickling::Required>(m, "ParametersBase");
 
-    py::class_<mio::osir::Parameters<double>, mio::osir::ParametersBase<double>>(m, "Parameters")
-=======
-    pymio::bind_ParameterSet<mio::osir::ParametersBase, pymio::EnablePickling::Required>(m, "ParametersBase");
-
-    pymio::bind_class<mio::osir::Parameters, pymio::EnablePickling::Required, mio::osir::ParametersBase>(m, "Parameters")
->>>>>>> 4badae56
+    pymio::bind_class<mio::osir::Parameters<double>, pymio::EnablePickling::Required,
+                      mio::osir::ParametersBase<double>>(m, "Parameters")
         .def(py::init<mio::AgeGroup>())
         .def("check_constraints", &mio::osir::Parameters<double>::check_constraints);
 
-<<<<<<< HEAD
     using SirPopulations = mio::Populations<double, mio::AgeGroup, mio::osir::InfectionState>;
-    pymio::bind_Population(m, "SirPopulations", mio::Tag<mio::osir::Model<double>::Populations>{});
-
-    pymio::bind_CompartmentalModel<mio::osir::InfectionState, SirPopulations, mio::osir::Parameters<double>>(
-        m, "ModelBase");
-    py::class_<mio::osir::Model<double>, mio::CompartmentalModel<double, mio::osir::InfectionState, SirPopulations,
-                                                                 mio::osir::Parameters<double>>>(m, "Model")
-=======
-    using SirPopulations = mio::Populations<mio::AgeGroup, mio::osir::InfectionState>;
-    pymio::bind_Population(m, "Population", mio::Tag<mio::osir::Model::Populations>{});
-    pymio::bind_CompartmentalModel<mio::osir::InfectionState, SirPopulations, mio::osir::Parameters, pymio::EnablePickling::Never>(m, "ModelBase");
-    pymio::bind_class<mio::osir::Model, pymio::EnablePickling::Required,
-               mio::CompartmentalModel<mio::osir::InfectionState, SirPopulations, mio::osir::Parameters>>(m, "Model")
->>>>>>> 4badae56
+    pymio::bind_Population(m, "Population", mio::Tag<mio::osir::Model<double>::Populations>{});
+    pymio::bind_CompartmentalModel<mio::osir::InfectionState, SirPopulations, mio::osir::Parameters<double>,
+                                   pymio::EnablePickling::Never>(m, "ModelBase");
+    pymio::bind_class<
+        mio::osir::Model<double>, pymio::EnablePickling::Required,
+        mio::CompartmentalModel<double, mio::osir::InfectionState, SirPopulations, mio::osir::Parameters<double>>>(
+        m, "Model")
         .def(py::init<int>(), py::arg("num_agegroups"));
 
     m.def(

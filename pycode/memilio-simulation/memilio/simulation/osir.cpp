--- conflicted
+++ resolved
@@ -69,32 +69,18 @@
 
     pymio::bind_ParameterSet<mio::osir::ParametersBase<double>>(m, "ParametersBase");
 
-<<<<<<< HEAD
     py::class_<mio::osir::Parameters<double>, mio::osir::ParametersBase<double>>(m, "Parameters")
-        .def(py::init<>())
+        .def(py::init<mio::AgeGroup>())
         .def("check_constraints", &mio::osir::Parameters<double>::check_constraints);
 
-    using Populations = mio::Populations<double, mio::osir::InfectionState>;
-    pymio::bind_Population(m, "Population", mio::Tag<mio::osir::Model<double>::Populations>{});
-    pymio::bind_CompartmentalModel<mio::osir::InfectionState, Populations, mio::osir::Parameters<double>>(m,
-                                                                                                          "ModelBase");
-    py::class_<mio::osir::Model<double>,
-               mio::CompartmentalModel<double, mio::osir::InfectionState, Populations, mio::osir::Parameters<double>>>(m,
-                                                                                                               "Model")
-        .def(py::init<>());
-=======
-    py::class_<mio::osir::Parameters, mio::osir::ParametersBase>(m, "Parameters")
-        .def(py::init<mio::AgeGroup>())
-        .def("check_constraints", &mio::osir::Parameters::check_constraints);
+    using SirPopulations = mio::Populations<double, mio::AgeGroup, mio::osir::InfectionState>;
+    pymio::bind_Population(m, "SirPopulations", mio::Tag<mio::osir::Model<double>::Populations>{});
 
-    using SirPopulations = mio::Populations<mio::AgeGroup, mio::osir::InfectionState>;
-    pymio::bind_Population(m, "SirPopulations", mio::Tag<mio::osir::Model::Populations>{});
-
-    pymio::bind_CompartmentalModel<mio::osir::InfectionState, SirPopulations, mio::osir::Parameters>(m, "ModelBase");
-    py::class_<mio::osir::Model,
-               mio::CompartmentalModel<mio::osir::InfectionState, SirPopulations, mio::osir::Parameters>>(m, "Model")
+    pymio::bind_CompartmentalModel<mio::osir::InfectionState, SirPopulations, mio::osir::Parameters<double>>(
+        m, "ModelBase");
+    py::class_<mio::osir::Model<double>, mio::CompartmentalModel<double, mio::osir::InfectionState, SirPopulations,
+                                                                 mio::osir::Parameters<double>>>(m, "Model")
         .def(py::init<int>(), py::arg("num_agegroups"));
->>>>>>> f0191b64
 
     m.def(
         "simulate",

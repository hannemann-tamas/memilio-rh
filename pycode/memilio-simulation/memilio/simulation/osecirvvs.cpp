/* 
* Copyright (C) 2020-2023 German Aerospace Center (DLR-SC)
*
* Authors: Daniel Abele, Maximilian Betz
*
* Contact: Martin J. Kuehn <Martin.Kuehn@DLR.de>
*
* Licensed under the Apache License, Version 2.0 (the "License");
* you may not use this file except in compliance with the License.
* You may obtain a copy of the License at
*
*     http://www.apache.org/licenses/LICENSE-2.0
*
* Unless required by applicable law or agreed to in writing, software
* distributed under the License is distributed on an "AS IS" BASIS,
* WITHOUT WARRANTIES OR CONDITIONS OF ANY KIND, either express or implied.
* See the License for the specific language governing permissions and
* limitations under the License.
*/

#include "pybind_util.h"

//Includes from pymio
#include "utils/parameter_set.h"
#include "compartments/simulation.h"
#include "compartments/compartmentalmodel.h"
#include "mobility/graph_simulation.h"
#include "mobility/metapopulation_mobility_instant.h"
#include "epidemiology/populations.h"
#include "io/mobility_io.h"
#include "io/result_io.h"

//Includes from MEmilio
#include "ode_secirvvs/model.h"
#include "ode_secirvvs/infection_state.h"
#include "ode_secirvvs/analyze_result.h"
#include "ode_secirvvs/parameter_space.h"
#include "ode_secirvvs/parameters_io.h"
#include "memilio/data/analyze_result.h"
#include "memilio/compartments/flow_simulation.h"
#include "memilio/compartments/parameter_studies.h"

#include "pybind11/stl_bind.h"
#include <vector>

namespace py = pybind11;

namespace
{
//select only the first node of the graph of each run, used for parameterstudy with single nodes
template <class Sim>
std::vector<Sim>
filter_graph_results(std::vector<mio::Graph<mio::SimulationNode<Sim>, mio::MigrationEdge<double>>>&& graph_results)
{
    std::vector<Sim> results;
    results.reserve(graph_results.size());
    for (auto i = size_t(0); i < graph_results.size(); ++i) {
        results.emplace_back(std::move(graph_results[i].nodes()[0].property.get_simulation()));
    }
    return std::move(results);
}

/*
 * @brief bind ParameterStudy for any model
 */
template <class Simulation>
void bind_ParameterStudy(py::module_& m, std::string const& name)
{
    py::class_<mio::ParameterStudy<Simulation>>(m, name.c_str())
        .def(py::init<const typename Simulation::Model&, double, double, size_t>(), py::arg("model"), py::arg("t0"),
             py::arg("tmax"), py::arg("num_runs"))
        .def(py::init<const mio::Graph<typename Simulation::Model, mio::MigrationParameters<double>>&, double, double,
                      double, size_t>(),
             py::arg("model_graph"), py::arg("t0"), py::arg("tmax"), py::arg("dt"), py::arg("num_runs"))
        .def_property("num_runs", &mio::ParameterStudy<Simulation>::get_num_runs,
                      &mio::ParameterStudy<Simulation>::set_num_runs)
        .def_property("tmax", &mio::ParameterStudy<Simulation>::get_tmax, &mio::ParameterStudy<Simulation>::set_tmax)
        .def_property("t0", &mio::ParameterStudy<Simulation>::get_t0, &mio::ParameterStudy<Simulation>::set_t0)
        .def_property_readonly("model", py::overload_cast<>(&mio::ParameterStudy<Simulation>::get_model),
                               py::return_value_policy::reference_internal)
        .def_property_readonly("model", py::overload_cast<>(&mio::ParameterStudy<Simulation>::get_model, py::const_),
                               py::return_value_policy::reference_internal)
        .def_property_readonly("model_graph", py::overload_cast<>(&mio::ParameterStudy<Simulation>::get_model_graph),
                               py::return_value_policy::reference_internal)
        .def_property_readonly("model_graph",
                               py::overload_cast<>(&mio::ParameterStudy<Simulation>::get_model_graph, py::const_),
                               py::return_value_policy::reference_internal)
        .def(
            "run",
            [](mio::ParameterStudy<Simulation>& self,
<<<<<<< HEAD
               std::function<void(mio::Graph<mio::SimulationNode<Simulation>, mio::MigrationEdge<double>>, size_t)>
=======
               std::function<void(mio::Graph<mio::SimulationNode<Simulation>, mio::MigrationEdge>, size_t)>
>>>>>>> f0191b64
                   handle_result,
               bool variant_high) {
                self.run(
                    [variant_high](auto&& g) {
                        return draw_sample(g, variant_high);
                    },
                    [&handle_result](auto&& g, auto&& run_idx) {
                        //handle_result_function needs to return something
                        //we don't want to run an unknown python object through parameterstudies, so
                        //we just return 0 and ignore the list returned by run().
                        //So python will behave slightly different than c++
                        handle_result(std::move(g), run_idx);
                        return 0;
                    });
            },
            py::arg("handle_result_func"), py::arg("variant_high"))
        .def(
            "run",
            [](mio::ParameterStudy<Simulation>& self,
               bool variant_high) { //default argument doesn't seem to work with functions
                return self.run([variant_high](auto&& g) {
                    return draw_sample(g, variant_high);
                });
            },
            py::arg("variant_high"))
        .def(
            "run_single",
            [](mio::ParameterStudy<Simulation>& self, std::function<void(Simulation, size_t)> handle_result,
               bool variant_high) {
                self.run(
                    [variant_high](auto&& g) {
                        return draw_sample(g, variant_high);
                    },
                    [&handle_result](auto&& r, auto&& run_idx) {
                        handle_result(std::move(r.nodes()[0].property.get_simulation()), run_idx);
                        return 0;
                    });
            },
            py::arg("handle_result_func"), py::arg("variant_high"))
        .def(
            "run_single",
            [](mio::ParameterStudy<Simulation>& self, bool variant_high) {
                return filter_graph_results(self.run([variant_high](auto&& g) {
                    return draw_sample(g, variant_high);
                }));
            },
            py::arg("variant_high"));
}

enum class ContactLocation
{
    Home = 0,
    School,
    Work,
    Other,
    Count,
};

} // namespace

namespace pymio
{
//specialization of pretty_name
template <>
std::string pretty_name<mio::AgeGroup>()
{
    return "AgeGroup";
}

template <>
std::string pretty_name<mio::osecirvvs::InfectionState>()
{
    return "InfectionState";
}

} // namespace pymio

PYBIND11_MAKE_OPAQUE(
    std::vector<mio::Graph<mio::SimulationNode<mio::osecirvvs::Simulation<>>, mio::MigrationEdge<double>>>);

PYBIND11_MODULE(_simulation_osecirvvs, m)
{
    m.def("interpolate_simulation_result",
          static_cast<mio::TimeSeries<double> (*)(const mio::TimeSeries<double>&, const double)>(
              &mio::interpolate_simulation_result),
          py::arg("ts"), py::arg("abs_tol") = 1e-14);

    m.def("interpolate_simulation_result",
          static_cast<mio::TimeSeries<double> (*)(const mio::TimeSeries<double>&, const std::vector<double>&)>(
              &mio::interpolate_simulation_result),
          py::arg("ts"), py::arg("interpolation_times"));

    pymio::iterable_enum<mio::osecirvvs::InfectionState>(m, "InfectionState")
        .value("SusceptibleNaive", mio::osecirvvs::InfectionState::SusceptibleNaive)
        .value("SusceptiblePartialImmunity", mio::osecirvvs::InfectionState::SusceptiblePartialImmunity)
        .value("ExposedNaive", mio::osecirvvs::InfectionState::ExposedNaive)
        .value("ExposedPartialImmunity", mio::osecirvvs::InfectionState::ExposedPartialImmunity)
        .value("ExposedImprovedImmunity", mio::osecirvvs::InfectionState::ExposedImprovedImmunity)
        .value("InfectedNoSymptomsNaive", mio::osecirvvs::InfectionState::InfectedNoSymptomsNaive)
        .value("InfectedNoSymptomsPartialImmunity", mio::osecirvvs::InfectionState::InfectedNoSymptomsPartialImmunity)
        .value("InfectedNoSymptomsImprovedImmunity", mio::osecirvvs::InfectionState::InfectedNoSymptomsImprovedImmunity)
        .value("InfectedNoSymptomsNaiveConfirmed", mio::osecirvvs::InfectionState::InfectedNoSymptomsNaiveConfirmed)
        .value("InfectedNoSymptomsPartialImmunityConfirmed",
               mio::osecirvvs::InfectionState::InfectedNoSymptomsPartialImmunityConfirmed)
        .value("InfectedNoSymptomsImprovedImmunityConfirmed",
               mio::osecirvvs::InfectionState::InfectedNoSymptomsImprovedImmunityConfirmed)
        .value("InfectedSymptomsNaive", mio::osecirvvs::InfectionState::InfectedSymptomsNaive)
        .value("InfectedSymptomsPartialImmunity", mio::osecirvvs::InfectionState::InfectedSymptomsPartialImmunity)
        .value("InfectedSymptomsImprovedImmunity", mio::osecirvvs::InfectionState::InfectedSymptomsImprovedImmunity)
        .value("InfectedSymptomsNaiveConfirmed", mio::osecirvvs::InfectionState::InfectedSymptomsNaiveConfirmed)
        .value("InfectedSymptomsPartialImmunityConfirmed",
               mio::osecirvvs::InfectionState::InfectedSymptomsPartialImmunityConfirmed)
        .value("InfectedSymptomsImprovedImmunityConfirmed",
               mio::osecirvvs::InfectionState::InfectedSymptomsImprovedImmunityConfirmed)
        .value("InfectedSevereNaive", mio::osecirvvs::InfectionState::InfectedSevereNaive)
        .value("InfectedSeverePartialImmunity", mio::osecirvvs::InfectionState::InfectedSeverePartialImmunity)
        .value("InfectedSevereImprovedImmunity", mio::osecirvvs::InfectionState::InfectedSevereImprovedImmunity)
        .value("InfectedCriticalNaive", mio::osecirvvs::InfectionState::InfectedCriticalNaive)
        .value("InfectedCriticalPartialImmunity", mio::osecirvvs::InfectionState::InfectedCriticalPartialImmunity)
        .value("InfectedCriticalImprovedImmunity", mio::osecirvvs::InfectionState::InfectedCriticalImprovedImmunity)
        .value("SusceptibleImprovedImmunity", mio::osecirvvs::InfectionState::SusceptibleImprovedImmunity)
        .value("DeadNaive", mio::osecirvvs::InfectionState::DeadNaive)
        .value("DeadPartialImmunity", mio::osecirvvs::InfectionState::DeadPartialImmunity)
        .value("DeadImprovedImmunity", mio::osecirvvs::InfectionState::DeadImprovedImmunity);

    pymio::bind_ParameterSet<mio::osecirvvs::ParametersBase<double>>(m, "ParametersBase");

    py::class_<mio::osecirvvs::Parameters<double>, mio::osecirvvs::ParametersBase<double>>(m, "Parameters")
        .def(py::init<mio::AgeGroup>())
        .def_property(
            "commuter_nondetection",
<<<<<<< HEAD
            [](const mio::osecirvvs::Parameters<double>& self) {
=======
            [](const mio::osecirvvs::Parameters& self) {
>>>>>>> f0191b64
                return self.get_commuter_nondetection();
            },
            [](mio::osecirvvs::Parameters<double>& self, double v) {
                self.get_commuter_nondetection() = v;
            })
        .def_property(
            "start_commuter_detection",
<<<<<<< HEAD
            [](const mio::osecirvvs::Parameters<double>& self) {
=======
            [](const mio::osecirvvs::Parameters& self) {
>>>>>>> f0191b64
                return self.get_start_commuter_detection();
            },
            [](mio::osecirvvs::Parameters<double>& self, double v) {
                self.get_start_commuter_detection() = v;
            })
        .def_property(
            "end_commuter_detection",
<<<<<<< HEAD
            [](const mio::osecirvvs::Parameters<double>& self) {
=======
            [](const mio::osecirvvs::Parameters& self) {
>>>>>>> f0191b64
                return self.get_end_commuter_detection();
            },
            [](mio::osecirvvs::Parameters<double>& self, double v) {
                self.get_end_commuter_detection() = v;
            })
        .def_property(
            "end_dynamic_npis",
<<<<<<< HEAD
            [](const mio::osecirvvs::Parameters<double>& self) {
=======
            [](const mio::osecirvvs::Parameters& self) {
>>>>>>> f0191b64
                return self.get_end_dynamic_npis();
            },
            [](mio::osecirvvs::Parameters<double>& self, double v) {
                self.get_end_dynamic_npis() = v;
            })
        .def("check_constraints", &mio::osecirvvs::Parameters<double>::check_constraints)
        .def("apply_constraints", &mio::osecirvvs::Parameters<double>::apply_constraints);

    using SecirvvsPopulations = mio::Populations<double, mio::AgeGroup, mio::osecirvvs::InfectionState>;
    pymio::bind_Population(m, "Population", mio::Tag<mio::osecirvvs::Model<double>::Populations>{});

    pymio::bind_CompartmentalModel<mio::osecirvvs::InfectionState, SecirvvsPopulations,
                                   mio::osecirvvs::Parameters<double>>(m, "ModelBase");
    py::class_<mio::osecirvvs::Model<double>,
               mio::CompartmentalModel<double, mio::osecirvvs::InfectionState, SecirvvsPopulations,
                                       mio::osecirvvs::Parameters<double>>>(m, "Model")
        .def(py::init<int>(), py::arg("num_agegroups"));

    pymio::bind_Simulation<mio::osecirvvs::Simulation<>>(m, "Simulation");

    m.def(
        "simulate",
        [](double t0, double tmax, double dt, const mio::osecirvvs::Model<double>& model) {
            return mio::osecirvvs::simulate(t0, tmax, dt, model);
        },
        "Simulates a Model from t0 to tmax.", py::arg("t0"), py::arg("tmax"), py::arg("dt"), py::arg("model"));

    m.def(
        "simulate_flows",
        [](double t0, double tmax, double dt, const mio::osecirvvs::Model<double>& model) {
            return mio::osecirvvs::simulate_flows(t0, tmax, dt, model);
        },
        "Simulates a osecirvvs model with flows from t0 to tmax.", py::arg("t0"), py::arg("tmax"), py::arg("dt"),
        py::arg("model"));

    pymio::bind_ModelNode<mio::osecirvvs::Model<double>>(m, "ModelNode");
    pymio::bind_SimulationNode<mio::osecirvvs::Simulation<>>(m, "SimulationNode");
    pymio::bind_ModelGraph<mio::osecirvvs::Model<double>>(m, "ModelGraph");
    pymio::bind_MigrationGraph<mio::osecirvvs::Simulation<>>(m, "MigrationGraph");
    pymio::bind_GraphSimulation<
        mio::Graph<mio::SimulationNode<mio::osecirvvs::Simulation<>>, mio::MigrationEdge<double>>>(
        m, "MigrationSimulation");

    //normally, std::vector is bound to any python iterable, but this doesn't work for move-only elements
    //Bound the vector as a custom type that serves as output of ParameterStudy::run and input to
    //interpolate_ensemble_results
<<<<<<< HEAD
    py::bind_vector<
        std::vector<mio::Graph<mio::SimulationNode<mio::osecirvvs::Simulation<>>, mio::MigrationEdge<double>>>>(
=======
    py::bind_vector<std::vector<mio::Graph<mio::SimulationNode<mio::osecirvvs::Simulation<>>, mio::MigrationEdge>>>(
>>>>>>> f0191b64
        m, "EnsembleGraphResults");
    bind_ParameterStudy<mio::osecirvvs::Simulation<>>(m, "ParameterStudy");

    m.def(
        "draw_sample",
        [](mio::osecirvvs::Model<double>& model) {
            return mio::osecirvvs::draw_sample(model);
        },
        py::arg("model"));

    // These functions are in general not secir dependent, only with the current config
    m.def(
        "set_nodes",
<<<<<<< HEAD
        [](const mio::osecirvvs::Parameters<double>& params, mio::Date start_date, mio::Date end_date,
           const std::string& data_dir, const std::string& population_data_path, bool is_node_for_county,
           mio::Graph<mio::osecirvvs::Model<double>, mio::MigrationParameters<double>>& params_graph,
=======
        [](const mio::osecirvvs::Parameters& params, mio::Date start_date, mio::Date end_date,
           const std::string& data_dir, const std::string& population_data_path, bool is_node_for_county,
           mio::Graph<mio::osecirvvs::Model, mio::MigrationParameters>& params_graph,
>>>>>>> f0191b64
           const std::vector<double>& scaling_factor_inf, double scaling_factor_icu, double tnt_capacity_factor,
           int num_days = 0, bool export_time_series = false) {
            auto result =
                mio::set_nodes<mio::osecirvvs::TestAndTraceCapacity<double>, mio::osecirvvs::ContactPatterns<double>,
                               mio::osecirvvs::Model<double>, mio::MigrationParameters<double>,
                               mio::osecirvvs::Parameters<double>,
                               decltype(mio::osecirvvs::read_input_data_county<mio::osecirvvs::Model<ScalarType>>),
                               decltype(mio::get_node_ids)>(
                    params, start_date, end_date, data_dir, population_data_path, is_node_for_county, params_graph,
                    mio::osecirvvs::read_input_data_county<mio::osecirvvs::Model<double>>, mio::get_node_ids,
                    scaling_factor_inf, scaling_factor_icu, tnt_capacity_factor, num_days, export_time_series);
            return pymio::check_and_throw(result);
        },
        py::return_value_policy::move);

    m.def(
        "set_edges",
        [](const std::string& data_dir,
           mio::Graph<mio::osecirvvs::Model<double>, mio::MigrationParameters<double>>& params_graph,
           size_t contact_locations_size) {
            auto migrating_comp = {mio::osecirvvs::InfectionState::SusceptibleNaive,
                                   mio::osecirvvs::InfectionState::ExposedNaive,
                                   mio::osecirvvs::InfectionState::InfectedNoSymptomsNaive,
                                   mio::osecirvvs::InfectionState::InfectedSymptomsNaive,
                                   mio::osecirvvs::InfectionState::SusceptibleImprovedImmunity,
                                   mio::osecirvvs::InfectionState::SusceptiblePartialImmunity,
                                   mio::osecirvvs::InfectionState::ExposedPartialImmunity,
                                   mio::osecirvvs::InfectionState::InfectedNoSymptomsPartialImmunity,
                                   mio::osecirvvs::InfectionState::InfectedSymptomsPartialImmunity,
                                   mio::osecirvvs::InfectionState::ExposedImprovedImmunity,
                                   mio::osecirvvs::InfectionState::InfectedNoSymptomsImprovedImmunity,
                                   mio::osecirvvs::InfectionState::InfectedSymptomsImprovedImmunity};
            auto weights        = std::vector<ScalarType>{0., 0., 1.0, 1.0, 0.33, 0., 0.};
            auto result         = mio::set_edges<ContactLocation, mio::osecirvvs::Model<double>,
                                         mio::MigrationParameters<double>, mio::MigrationCoefficientGroup,
                                         mio::osecirvvs::InfectionState, decltype(mio::read_mobility_plain)>(
                data_dir, params_graph, migrating_comp, contact_locations_size, mio::read_mobility_plain, weights);
            return pymio::check_and_throw(result);
        },
        py::return_value_policy::move);

#ifdef MEMILIO_HAS_HDF5
    pymio::bind_save_results<mio::osecirvvs::Model<double>>(m);
#endif // MEMILIO_HAS_HDF5

#ifdef MEMILIO_HAS_JSONCPP
    pymio::bind_write_graph<mio::osecirvvs::Model<double>>(m);
    m.def(
        "read_input_data_county",
        [](std::vector<mio::osecirvvs::Model<double>>& model, mio::Date date, const std::vector<int>& county,
           const std::vector<double>& scaling_factor_inf, double scaling_factor_icu, const std::string& dir,
           int num_days = 0, bool export_time_series = false) {
            auto result = mio::osecirvvs::read_input_data_county<mio::osecirvvs::Model<double>>(
                model, date, county, scaling_factor_inf, scaling_factor_icu, dir, num_days, export_time_series);
            return pymio::check_and_throw(result);
        },
        py::return_value_policy::move);
#endif // MEMILIO_HAS_JSONCPP

    m.def("interpolate_simulation_result",
<<<<<<< HEAD
          py::overload_cast<
              const mio::Graph<mio::SimulationNode<mio::osecirvvs::Simulation<>>, mio::MigrationEdge<double>>&>(
=======
          py::overload_cast<const mio::Graph<mio::SimulationNode<mio::osecirvvs::Simulation<>>, mio::MigrationEdge>&>(
>>>>>>> f0191b64
              &mio::interpolate_simulation_result<mio::osecirvvs::Simulation<>>));

    m.def("interpolate_ensemble_results",
          &mio::interpolate_ensemble_results<
<<<<<<< HEAD
              mio::Graph<mio::SimulationNode<mio::osecirvvs::Simulation<>>, mio::MigrationEdge<double>>>);
=======
              mio::Graph<mio::SimulationNode<mio::osecirvvs::Simulation<>>, mio::MigrationEdge>>);
>>>>>>> f0191b64

    m.attr("__version__") = "dev";
}<|MERGE_RESOLUTION|>--- conflicted
+++ resolved
@@ -88,11 +88,7 @@
         .def(
             "run",
             [](mio::ParameterStudy<Simulation>& self,
-<<<<<<< HEAD
                std::function<void(mio::Graph<mio::SimulationNode<Simulation>, mio::MigrationEdge<double>>, size_t)>
-=======
-               std::function<void(mio::Graph<mio::SimulationNode<Simulation>, mio::MigrationEdge>, size_t)>
->>>>>>> f0191b64
                    handle_result,
                bool variant_high) {
                 self.run(
@@ -224,11 +220,7 @@
         .def(py::init<mio::AgeGroup>())
         .def_property(
             "commuter_nondetection",
-<<<<<<< HEAD
             [](const mio::osecirvvs::Parameters<double>& self) {
-=======
-            [](const mio::osecirvvs::Parameters& self) {
->>>>>>> f0191b64
                 return self.get_commuter_nondetection();
             },
             [](mio::osecirvvs::Parameters<double>& self, double v) {
@@ -236,11 +228,7 @@
             })
         .def_property(
             "start_commuter_detection",
-<<<<<<< HEAD
             [](const mio::osecirvvs::Parameters<double>& self) {
-=======
-            [](const mio::osecirvvs::Parameters& self) {
->>>>>>> f0191b64
                 return self.get_start_commuter_detection();
             },
             [](mio::osecirvvs::Parameters<double>& self, double v) {
@@ -248,11 +236,7 @@
             })
         .def_property(
             "end_commuter_detection",
-<<<<<<< HEAD
             [](const mio::osecirvvs::Parameters<double>& self) {
-=======
-            [](const mio::osecirvvs::Parameters& self) {
->>>>>>> f0191b64
                 return self.get_end_commuter_detection();
             },
             [](mio::osecirvvs::Parameters<double>& self, double v) {
@@ -260,11 +244,7 @@
             })
         .def_property(
             "end_dynamic_npis",
-<<<<<<< HEAD
             [](const mio::osecirvvs::Parameters<double>& self) {
-=======
-            [](const mio::osecirvvs::Parameters& self) {
->>>>>>> f0191b64
                 return self.get_end_dynamic_npis();
             },
             [](mio::osecirvvs::Parameters<double>& self, double v) {
@@ -311,12 +291,9 @@
     //normally, std::vector is bound to any python iterable, but this doesn't work for move-only elements
     //Bound the vector as a custom type that serves as output of ParameterStudy::run and input to
     //interpolate_ensemble_results
-<<<<<<< HEAD
     py::bind_vector<
         std::vector<mio::Graph<mio::SimulationNode<mio::osecirvvs::Simulation<>>, mio::MigrationEdge<double>>>>(
-=======
-    py::bind_vector<std::vector<mio::Graph<mio::SimulationNode<mio::osecirvvs::Simulation<>>, mio::MigrationEdge>>>(
->>>>>>> f0191b64
+
         m, "EnsembleGraphResults");
     bind_ParameterStudy<mio::osecirvvs::Simulation<>>(m, "ParameterStudy");
 
@@ -330,15 +307,9 @@
     // These functions are in general not secir dependent, only with the current config
     m.def(
         "set_nodes",
-<<<<<<< HEAD
         [](const mio::osecirvvs::Parameters<double>& params, mio::Date start_date, mio::Date end_date,
            const std::string& data_dir, const std::string& population_data_path, bool is_node_for_county,
            mio::Graph<mio::osecirvvs::Model<double>, mio::MigrationParameters<double>>& params_graph,
-=======
-        [](const mio::osecirvvs::Parameters& params, mio::Date start_date, mio::Date end_date,
-           const std::string& data_dir, const std::string& population_data_path, bool is_node_for_county,
-           mio::Graph<mio::osecirvvs::Model, mio::MigrationParameters>& params_graph,
->>>>>>> f0191b64
            const std::vector<double>& scaling_factor_inf, double scaling_factor_icu, double tnt_capacity_factor,
            int num_days = 0, bool export_time_series = false) {
             auto result =
@@ -399,21 +370,16 @@
 #endif // MEMILIO_HAS_JSONCPP
 
     m.def("interpolate_simulation_result",
-<<<<<<< HEAD
           py::overload_cast<
               const mio::Graph<mio::SimulationNode<mio::osecirvvs::Simulation<>>, mio::MigrationEdge<double>>&>(
-=======
-          py::overload_cast<const mio::Graph<mio::SimulationNode<mio::osecirvvs::Simulation<>>, mio::MigrationEdge>&>(
->>>>>>> f0191b64
+
               &mio::interpolate_simulation_result<mio::osecirvvs::Simulation<>>));
 
     m.def("interpolate_ensemble_results",
+
           &mio::interpolate_ensemble_results<
-<<<<<<< HEAD
+
               mio::Graph<mio::SimulationNode<mio::osecirvvs::Simulation<>>, mio::MigrationEdge<double>>>);
-=======
-              mio::Graph<mio::SimulationNode<mio::osecirvvs::Simulation<>>, mio::MigrationEdge>>);
->>>>>>> f0191b64
 
     m.attr("__version__") = "dev";
 }
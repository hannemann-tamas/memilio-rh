--- conflicted
+++ resolved
@@ -34,13 +34,8 @@
 template <class InfectionState, class Populations, class Parameters, EnablePickling F>
 void bind_CompartmentalModel(pybind11::module_& m, std::string const& name)
 {
-<<<<<<< HEAD
     using Model = mio::CompartmentalModel<double, InfectionState, Populations, Parameters>;
-    pybind11::class_<Model>(m, name.c_str())
-=======
-    using Model = mio::CompartmentalModel<InfectionState, Populations, Parameters>;
     bind_class<Model, F>(m, name.c_str())
->>>>>>> 4badae56
         .def(pybind11::init<Populations const&, Parameters const&>())
         .def("apply_constraints", &Model::apply_constraints)
         .def("check_constraints", &Model::check_constraints)

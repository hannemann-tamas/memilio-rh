/* 
* Copyright (C) 2020-2023 German Aerospace Center (DLR-SC)
*
* Authors: Henrik Zunker, Maximilian Betz
*
* Contact: Martin J. Kuehn <Martin.Kuehn@DLR.de>
*
* Licensed under the Apache License, Version 2.0 (the "License");
* you may not use this file except in compliance with the License.
* You may obtain a copy of the License at
*
*     http://www.apache.org/licenses/LICENSE-2.0
*
* Unless required by applicable law or agreed to in writing, software
* distributed under the License is distributed on an "AS IS" BASIS,
* WITHOUT WARRANTIES OR CONDITIONS OF ANY KIND, either express or implied.
* See the License for the specific language governing permissions and
* limitations under the License.
*/
#ifndef PYMIO_EPI_DYNAMIC_LOCKDOWN_H
#define PYMIO_EPI_DYNAMIC_LOCKDOWN_H

#include "memilio/config.h"
#include "memilio/epidemiology/damping.h"
#include "memilio/epidemiology/damping_sampling.h"
#include "memilio/epidemiology/dynamic_npis.h"
#include "pybind_util.h"

#include "pybind11/pybind11.h"
#include <utility>

namespace pymio
{

void bind_dynamicNPI_members(pybind11::module_& m, std::string const& name)
{
<<<<<<< HEAD
    bind_Range<decltype(std::declval<mio::DynamicNPIs<double>>().get_thresholds())>(m, "_ThresholdRange");
    using C = mio::DynamicNPIs<double>;
    pybind11::class_<C>(m, name.c_str())
=======
    bind_Range<decltype(std::declval<mio::DynamicNPIs>().get_thresholds())>(m, "_ThresholdRange");
    using C = mio::DynamicNPIs;
    bind_class<C, EnablePickling::Required>(m, name.c_str())
>>>>>>> 4badae56
        .def(pybind11::init<>())
        .def_property(
            "interval",
            [](mio::DynamicNPIs<double>& self) {
                return static_cast<double>(self.get_interval());
            },
            [](mio::DynamicNPIs<double>& self, double v) {
                self.set_interval(mio::SimulationTime(v));
            })
        .def_property(
            "duration",
            [](mio::DynamicNPIs<double>& self) {
                return static_cast<double>(self.get_duration());
            },
            [](mio::DynamicNPIs<double>& self, double v) {
                self.set_duration(mio::SimulationTime(v));
            })
        .def_property(
            "base_value",
            [](mio::DynamicNPIs<double>& self) {
                return static_cast<double>(self.get_base_value());
            },
            [](mio::DynamicNPIs<double>& self, double v) {
                self.set_base_value(v);
            })
        .def_property_readonly("threshold",
                               [](mio::DynamicNPIs<double>& self) {
                                   return self.get_thresholds();
                               })
        .def("set_threshold",
             [](mio::DynamicNPIs<double>& self, double threshold, const std::vector<mio::DampingSampling<double>>& v) {
                 self.set_threshold(threshold, v);
             });
}

} // namespace pymio

#endif //PYMIO_EPI_DYNAMIC_LOCKDOWN_H<|MERGE_RESOLUTION|>--- conflicted
+++ resolved
@@ -34,15 +34,9 @@
 
 void bind_dynamicNPI_members(pybind11::module_& m, std::string const& name)
 {
-<<<<<<< HEAD
     bind_Range<decltype(std::declval<mio::DynamicNPIs<double>>().get_thresholds())>(m, "_ThresholdRange");
     using C = mio::DynamicNPIs<double>;
-    pybind11::class_<C>(m, name.c_str())
-=======
-    bind_Range<decltype(std::declval<mio::DynamicNPIs>().get_thresholds())>(m, "_ThresholdRange");
-    using C = mio::DynamicNPIs;
     bind_class<C, EnablePickling::Required>(m, name.c_str())
->>>>>>> 4badae56
         .def(pybind11::init<>())
         .def_property(
             "interval",

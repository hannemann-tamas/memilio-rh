--- conflicted
+++ resolved
@@ -33,11 +33,7 @@
 
 void bind_uncertain_contact_matrix(py::module_& m, std::string const& name)
 {
-<<<<<<< HEAD
-    py::class_<mio::UncertainContactMatrix<double>>(m, name.c_str())
-=======
-    bind_class<mio::UncertainContactMatrix, EnablePickling::Required>(m, name.c_str())
->>>>>>> 4badae56
+    bind_class<mio::UncertainContactMatrix<double>, EnablePickling::Required>(m, name.c_str())
         .def(py::init<>())
         .def(py::init<const mio::ContactMatrixGroup&>())
         .def_property(

--- conflicted
+++ resolved
@@ -67,16 +67,6 @@
     df_vacc_data_altern = pd.DataFrame(columns=col_names_vacc_data)
     for i in range(len(counties)):
         vacc_data_altern = [
-<<<<<<< HEAD
-            ('2020-12-27', str(counties[i]), '02-03', 2, i),
-            ('2020-12-27', str(counties[i]), '04-10', 2, i),
-            ('2020-12-27', str(counties[i]), '11-17', 2, i),
-            ('2020-12-27', str(counties[i]), '18-55', 2, i),
-            ('2020-12-27', str(counties[i]), '56+', 1, i),
-            ('2020-12-27', str(counties[i]), '56+', 2, i),
-            ('2020-12-27', str(counties[i]), '56+', 3, i),
-            ('2020-12-27', str(counties[i]), '56+', 4, i)
-=======
             ('2020-12-27', str(counties[i]), '02-03', 1, 3),
             ('2020-12-27', str(counties[i]), '04-10', 1, 10),
             ('2020-12-27', str(counties[i]), '11-17', 1, 2),
@@ -91,8 +81,8 @@
             ('2020-12-27', str(counties[i]), '04-10', 3, 40),
             ('2020-12-27', str(counties[i]), '11-17', 3, 40),
             ('2020-12-27', str(counties[i]), '18-55', 3, 6),
-            ('2020-12-27', str(counties[i]), '56+', 3, 57)
->>>>>>> 0fb643ad
+            ('2020-12-27', str(counties[i]), '56+', 3, 57),
+            ('2020-12-27', str(counties[i]), '56+', 4, 1)
         ]
         df_to_append = pd.DataFrame(
             vacc_data_altern, columns=col_names_vacc_data)

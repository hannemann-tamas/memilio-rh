--- conflicted
+++ resolved
@@ -53,21 +53,16 @@
     return df
 
 
-<<<<<<< HEAD
 def main():
 
    [read_data, make_plot, out_form, out_folder] = gd.cli('Download of spain data')
 
    AgesJSONData = os.path.join(out_folder ,'raw_spain_all_age.json')
    StatJSONData = os.path.join(out_folder ,'raw_spain_all_state.json')
-=======
-def main(read_data, make_plot, out_form):
->>>>>>> 8b0bf033
 
    if(read_data):
       # if once dowloaded just read json file
 
-<<<<<<< HEAD
       #### ages' data
       df_age = pandas.read_json(AgesJSONData)
 
@@ -79,9 +74,6 @@
       print("Read from local. Available columns:", df_state.columns)
 
    else:
-=======
-   if(READ_DATA):
->>>>>>> 8b0bf033
   
       # Get data:
       # https://raw.githubusercontent.com/datadista/datasets/master/COVID%2019/nacional_covid19_rango_edad.csv
@@ -138,24 +130,6 @@
          df_state.to_json(StatJSONData)
          
 
-<<<<<<< HEAD
-=======
-   else:
-      # if once dowloaded just read json file
-
-      #### ages' data
-      df_age = pandas.read_json(AgesJSONData)
-
-      print("Read from local. Available columns:", df_age.columns)
-
-      #### states' data
-      df_state = pandas.read_json(StatJSONData)
-
-      print("Read from local. Available columns:", df_state.columns)
-
-
-
->>>>>>> 8b0bf033
    # Preparation for plotting/output age specific data:
 
    # only consider men AND women (through information on gender away)
@@ -194,56 +168,7 @@
    getattr(df_state, od.outForm[out_form][0])(os.path.join(out_folder ,"spain_all_state") + od.outForm[out_form][1], **od.outForm[out_form][2])
 
 
-
-
 if __name__ == "__main__":
 
-<<<<<<< HEAD
    main()  
-=======
-   READ_DATA = True
-   MAKE_PLOT = True
-   OUT_FORM = "json"
-
-   largv = len(sys.argv)
-
-   if largv > 1:
-      for i in range(1,largv):
-
-          arg = sys.argv[i]
-
-          if "READ_DATA" in arg:
-
-             arg_split = arg.split("=")
-             if len(arg_split) == 2:
-                 READ_DATA = arg_split[1]
-                 GET_DATA=False
-             else:
-                 print("Warning: your argument:", arg, "is ignored. It has to be in the form as: READ_DATA=True")
-
-          elif "MAKE_PLOT" in arg:
-
-             arg_split = arg.split("=")
-             if len(arg_split) == 2:
-                 MAKE_PLOT = arg_split[1]
-             else:
-                 print("Warning: your argument:", arg, "is ignored. It has to be in the form as: MAKE_PLOT=False")
-
-          elif "OUT_FORM" in arg:
-
-             arg_split = arg.split("=")
-             if len(arg_split) == 2:
-                of = arg_split[1]
-                if of in ["json", "hdf5"]:
-                   OUT_FORM = of
-                else:
-                   print("Warning: your argument:", arg, "for OUT_FORM is ignored. It has to be either hdf5 or json [default]")
-             else:
-                 print("Warning: your argument:", arg, "is ignored. It has to be in the form as: OUT_FORM=hdf5")
-
-          else:
-             print("Warning: your argument:", arg, "is ignored.")
-
-   main(READ_DATA, MAKE_PLOT, OUT_FORM)  
->>>>>>> 8b0bf033
     
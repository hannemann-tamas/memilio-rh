#ifndef SECIR_H
#define SECIR_H

#include <epidemiology/populations.h>
#include <epidemiology/adapt_rk.h>
#include <epidemiology/uncertain_value.h>
#include <epidemiology/uncertain_matrix.h>

#include <vector>
#include <Eigen/Core>

namespace epi
{

enum SecirCategory
{
    AgeGroup,
    InfectionType,
    CategoryCount
};

enum SecirCompartments
{
    S,
    E,
    C,
    I,
    H,
    U,
    R,
    D,
    SecirCount
};

/**
 * Paramters of the SECIR/SECIHURD model:
 * T_inc (also sigma^(-1) or R_2^(-1)+R_3^(-1)): mean incubation period (default: 5.2);
 *          R_2^(-1) is the first part of the incubation time where the person is not yet infectioous
 *          R_3 is the exchange between asymptomatic carriers and infectious people; R_3^(-1) is the second part of the incubation time where the person is infectious WITHOUT showing symptoms
 * T_serint (also R_2^(-1)+0.5*R_3^(-1)): serial interval (default: 4.2);
 * T_infmild (also gamma^(-1) or R_4^(-1)): time a person remains infective after disease (if 'hospitalized' is considered a state, it does not apply to them but only to 'mildly infected' people in SECIR)
 * T_hosp2home (also R_5^(1)): duration for which the hospitalized patients not requiring further intensive care remain under general hospital care (=INF or R_5=0 in standard SEIR to waive influence of this parameter)
 * T_home2hosp (also R_6^(-1)): mean time a patient with mild symptoms spends at home before hospital admission due to worsening of the disease condition  (=INF or R_6=0 in standard SEIR to waive influence of this parameter)
 * T_hosp2icu (also R_7^(-1)): mean time a patient who entered the hospital will be hopistalized without ICU before being connected to an ICU  (=INF or R_7=0 in standard SEIR to waive influence of this parameter)
 * T_icu2home (also R_8^(-1)): mean time a patient is connected to an ICU before returning home (=INF or R_8=0 in standard SEIR to waive influence of this parameter)
 * T_infasy (also R_9^(-1)): mean time an asymptomatic person remains infective (=INF or R_9=0 in standard SEIR to waive influence of this parameter)
 * T_icu2death (also d; better would be R_10^(-1)): mean time a person needs ICU support before dying (=INF or R_10=0 in standard SEIR to waive influence of this parameter)
 * cont_freq (also R_1: contact frequency/rate; called beta in the standard SEIR model)
 * alpha: share of asymptomatic cases
 * beta (Not the beta in SEIR model): risk of infection from the infected symptomatic patients
 * rho: H/I; hospitalized per infected (=0 in standard SEIR)
 * theta: U/H; intensive care units per hospitalized
 * delta: D/U; deaths per intensive care units
**/
/**
     * @brief Initializes a SECIR/SECIHURD model
     *
     * @todo parameter description
     *
     * @param tinc
     * @param tinfmild
     * @param tserint
     * @param thosp2home
     * @param thome2hosp
     * @param thosp2icu
     * @param ticu2home
     * @param tinfasy
     * @param ticu2death
     * @param alpha_in
     * @param beta_in
     * @param delta_in
     * @param rho_in
     * @param theta_in
     * @param nb_total_t0_in
     * @param nb_exp_t0_in
     * @param nb_car_t0_in
     * @param nb_inf_t0_in
     * @param nb_hosp_t0_in
     * @param nb_icu_t0_in
     * @param nb_rec_t0_in
     * @param nb_dead_t0_in
     */
class SecirParams
{
public:
    SecirParams(size_t nb_groups = 1)
        : m_contact_patterns(ContactFrequencyMatrix{nb_groups})
        , populations(Populations({nb_groups, SecirCount}))
        , m_num_groups{nb_groups}
    {
        times         = std::vector<StageTimes>(nb_groups, StageTimes());
        probabilities = std::vector<Probabilities>(nb_groups, Probabilities());
    }

    SecirParams(ContactFrequencyMatrix cont_freq_matrix)
        : m_contact_patterns(cont_freq_matrix)
        , populations(Populations({(size_t)cont_freq_matrix.get_size(), SecirCount}))
        , m_num_groups{(size_t)cont_freq_matrix.get_size()}
    {
        times         = std::vector<StageTimes>(cont_freq_matrix.get_size(), StageTimes());
        probabilities = std::vector<Probabilities>(cont_freq_matrix.get_size(), Probabilities());
    }

    size_t get_num_groups() const
    {
        return m_num_groups;
    }

    double base_reprod;

    // time parameters for the different 'stages' of the disease of scale day or 1/day
    // 'stages' does not refer to the 'states' of the SECIR model but also includes incubation time or contact frequency
    class StageTimes
    {
    public:
        /**
         * @brief Standard constructor of a time parameters' class in the SECIR model
         */
        StageTimes();
        StageTimes(StageTimes&&)      = default;
        StageTimes(const StageTimes&) = default;
        StageTimes& operator=(const StageTimes&) = default;

        /**
         * @brief sets the incubation time in the SECIR model
         * @param tinc incubation time in day unit
         */
        void set_incubation(double tinc);

        /**
         * @brief sets the incubation time in the SECIR model
         * @param tinc incubation time in day unit
         */
        void set_incubation(ParameterDistribution const& tinc);

        /**
         * @brief sets the infectious time for symptomatic cases that are infected but 
         *        who do not need to be hsopitalized in the SECIR model
         * @param tinfmild infectious time for symptomatic cases (if not hospitalized) in day unit 
         */
        void set_infectious_mild(double tinfmild);

        /**
         * @brief sets the infectious time for symptomatic cases that are infected but 
         *        who do not need to be hsopitalized in the SECIR model
         * @param tinfmild infectious time for symptomatic cases (if not hospitalized) in day unit 
         */
        void set_infectious_mild(ParameterDistribution const& tinfmild);

        /**
         * @brief sets the serial interval in the SECIR model
         * @param tserint serial interval in day unit 
         */
        void set_serialinterval(double tserint);

        /**
         * @brief sets the serial interval in the SECIR model
         * @param tserint serial interval in day unit 
         */
        void set_serialinterval(ParameterDistribution const& tserint);

        /**
         * @brief sets the time people are 'simply' hospitalized before returning home in the SECIR model
         * @param thosp2home time people are 'simply' hospitalized before returning home in day unit 
         */
        void set_hospitalized_to_home(double thosp2home);

        /**
         * @brief sets the time people are 'simply' hospitalized before returning home in the SECIR model
         * @param thosp2home time people are 'simply' hospitalized before returning home in day unit 
         */
        void set_hospitalized_to_home(ParameterDistribution const& thosp2home);

        /**
         * @brief sets the time people are infectious at home before 'simply' hospitalized in the SECIR model
         * @param thome2hosp time people are infectious at home before 'simply' hospitalized in day unit 
         */
        void set_home_to_hospitalized(double thome2hosp);

        /**
         * @brief sets the time people are infectious at home before 'simply' hospitalized in the SECIR model
         * @param thome2hosp time people are infectious at home before 'simply' hospitalized in day unit 
         */
        void set_home_to_hospitalized(ParameterDistribution const& thome2hosp);

        /**
         * @brief sets the time people are 'simply' hospitalized before being treated by ICU in the SECIR model
         * @param thosp2icu time people are 'simply' hospitalized before being treated by ICU in day unit 
         */
        void set_hospitalized_to_icu(double thosp2icu);

        /**
         * @brief sets the time people are 'simply' hospitalized before being treated by ICU in the SECIR model
         * @param thosp2icu time people are 'simply' hospitalized before being treated by ICU in day unit 
         */
        void set_hospitalized_to_icu(ParameterDistribution const& thosp2icu);

        /**
         * @brief sets the time people are treated by ICU before returning home in the SECIR model
         * @param ticu2home time people are treated by ICU before returning home in day unit 
         */
        void set_icu_to_home(double ticu2home);

        /**
         * @brief sets the time people are treated by ICU before returning home in the SECIR model
         * @param ticu2home time people are treated by ICU before returning home in day unit 
         */
        void set_icu_to_home(ParameterDistribution const& ticu2home);

        /**
         * @brief sets the infectious time for asymptomatic cases in the SECIR model
         * @param tinfasy infectious time for asymptomatic cases in day unit 
         */
        void set_infectious_asymp(double tinfasy);

        /**
         * @brief sets the infectious time for asymptomatic cases in the SECIR model
         * @param tinfasy infectious time for asymptomatic cases in day unit 
         */
        void set_infectious_asymp(ParameterDistribution const& tinfasy);

        /**
         * @brief sets the time people are treated by ICU before dying in the SECIR model
         * @param ticu2death time people are treated by ICU before dying in day unit 
         */
        void set_icu_to_death(double ticu2death);

        /**
         * @brief sets the time people are treated by ICU before dying in the SECIR model
         * @param ticu2death time people are treated by ICU before dying in day unit 
         */
        void set_icu_to_death(ParameterDistribution const& ticu2death);

        /**
         * @brief returns incubation time set for the SECIR model in day unit
         */
        const UncertainValue& get_incubation() const;
        UncertainValue& get_incubation();

        /**
         * @brief returns infectious time set for the SECIR model in day unit
         */
        const UncertainValue& get_infectious_mild() const;
        UncertainValue& get_infectious_mild();

        /**
         * @brief returns serial interval in the SECIR model
         */
        const UncertainValue& get_serialinterval() const;
        UncertainValue& get_serialinterval();

        /**
         * @brief returns time people are 'simply' hospitalized before returning home in the SECIR model 
         */
        const UncertainValue& get_hospitalized_to_home() const;
        UncertainValue& get_hospitalized_to_home();

        /**
         * @brief returns time people are infectious at home before 'simply' hospitalized in the SECIR model 
         */
        const UncertainValue& get_home_to_hospitalized() const;
        UncertainValue& get_home_to_hospitalized();

        /**
         * @brief returns time people are 'simply' hospitalized before being treated by ICU in the SECIR model
         */
        const UncertainValue& get_hospitalized_to_icu() const;
        UncertainValue& get_hospitalized_to_icu();

        /**
         * @brief returns time people are treated by ICU before returning home in the SECIR model
         */
        const UncertainValue& get_icu_to_home() const;
        UncertainValue& get_icu_to_home();

        /**
         * @brief returns infectious time for asymptomatic cases in the SECIR model
         */
        const UncertainValue& get_infectious_asymp() const;
        UncertainValue& get_infectious_asymp();

        /**
         * @brief returns time people are treated by ICU before dying in the SECIR model
         */
        const UncertainValue& get_icu_to_dead() const;
        UncertainValue& get_icu_to_dead();

    private:
        UncertainValue m_tinc, m_tinfmild; // parameters also available in SEIR
        UncertainValue m_tserint, m_thosp2home, m_thome2hosp, m_thosp2icu, m_ticu2home, m_tinfasy,
            m_ticu2death; // new SECIR params
    };

    class Probabilities
    {
    public:
        /**
         * @brief Standard constructor of probabilites parameters' class in the SECIR model
         */
        Probabilities();
        Probabilities(const Probabilities&) = default;
        Probabilities(Probabilities&&)      = default;
        Probabilities& operator=(const Probabilities&) = default;

        /**
        * @brief sets probability of getting infected from a contact
        * @param infprob the probability of getting infected from a contact
        */
        void set_infection_from_contact(double infprob);

        /**
        * @brief sets probability of getting infected from a contact
        * @param infprob the probability of getting infected from a contact
        */
        void set_infection_from_contact(ParameterDistribution const& infprob);

        /**
        * @brief sets the percentage of asymptomatic cases in the SECIR model
        * @param alpha the percentage of asymptomatic cases
        */
        void set_asymp_per_infectious(double m_asympinf);

        /**
        * @brief sets the percentage of asymptomatic cases in the SECIR model
        * @param alpha the percentage of asymptomatic cases
        */
        void set_asymp_per_infectious(ParameterDistribution const& m_asympinf);

        /**
        * @brief sets the risk of infection from symptomatic cases in the SECIR model
        * @param beta the risk of infection from symptomatic cases 
        */
        void set_risk_from_symptomatic(double m_risksymp);

        /**
        * @brief sets the risk of infection from symptomatic cases in the SECIR model
        * @param beta the risk of infection from symptomatic cases 
        */
        void set_risk_from_symptomatic(ParameterDistribution const& m_risksymp);

        /**
        * @brief sets the percentage of hospitalized patients per infected patients in the SECIR model
        * @param rho percentage of hospitalized patients per infected patients
        */
        void set_hospitalized_per_infectious(double m_hospinf);

        /**
        * @brief sets the percentage of hospitalized patients per infected patients in the SECIR model
        * @param rho percentage of hospitalized patients per infected patients
        */
        void set_hospitalized_per_infectious(ParameterDistribution const& m_hospinf);

        /**
        * @brief sets the percentage of ICU patients per hospitalized patients in the SECIR model
        * @param theta percentage of ICU patients per hospitalized patients
        */
        void set_icu_per_hospitalized(double m_icuhosp);

        /**
        * @brief sets the percentage of ICU patients per hospitalized patients in the SECIR model
        * @param theta percentage of ICU patients per hospitalized patients
        */
        void set_icu_per_hospitalized(ParameterDistribution const& m_icuhosp);

        /**
        * @brief sets the percentage of dead patients per ICU patients in the SECIR model
        * @param delta percentage of dead patients per ICU patients 
        */
        void set_dead_per_icu(double m_deathicu);

        /**
        * @brief sets the percentage of dead patients per ICU patients in the SECIR model
        * @param delta percentage of dead patients per ICU patients 
        */
        void set_dead_per_icu(ParameterDistribution const& m_deathicu);

        /**
        * @brief gets probability of getting infected from a contact
        */
        const UncertainValue& get_infection_from_contact() const;
        UncertainValue& get_infection_from_contact();

        /**
        * @brief returns the percentage of asymptomatic cases in the SECIR model
        */
        const UncertainValue& get_asymp_per_infectious() const;
        UncertainValue& get_asymp_per_infectious();

        /**
        * @brief returns the risk of infection from symptomatic cases in the SECIR model
        */
        const UncertainValue& get_risk_from_symptomatic() const;
        UncertainValue& get_risk_from_symptomatic();

        /**
        * @brief returns the percentage of hospitalized patients per infected patients in the SECIR model
        */
        const UncertainValue& get_hospitalized_per_infectious() const;
        UncertainValue& get_hospitalized_per_infectious();

        /**
        * @brief returns the percentage of ICU patients per hospitalized patients in the SECIR model
        */
        const UncertainValue& get_icu_per_hospitalized() const;
        UncertainValue& get_icu_per_hospitalized();

        /**
        * @brief returns the percentage of dead patients per ICU patients in the SECIR model
        */
        const UncertainValue& get_dead_per_icu() const;
        UncertainValue& get_dead_per_icu();

    private:
        UncertainValue m_infprob, m_asympinf, m_risksymp, m_hospinf, m_icuhosp, m_deathicu; // probabilities
    };

    /**
     * @brief sets the UncertainContactMatrix
     */
    void set_contact_patterns(UncertainContactMatrix contact_patterns);

    /**
     * @brief returns the UncertainContactMatrix
     */
    UncertainContactMatrix& get_contact_patterns();

    /**
     * @brief returns the UncertainContactMatrix
     */
    UncertainContactMatrix const& get_contact_patterns() const;

    Populations populations;
    std::vector<StageTimes> times;
    std::vector<Probabilities> probabilities;

private:
    size_t m_num_groups;

    UncertainContactMatrix m_contact_patterns;
};

/**
 * @brief WIP !! TO DO: returns the actual, approximated reproduction rate 
 */
double get_reprod_rate(SecirParams const& params, double t, std::vector<double> const& yt);

/**
 * Computes the current time-derivative of the SECIR compartment populations (e.g., S, E, C, I, H, U, R, D)
 * @param[in]  params SECIR params: contact frequencies, population sizes and epidemiological parameters
 * @param[in] y current  SECIR compartments' values at t; (e.g., y: [0:S, 1:E, ...])
 * @param[in] t time / current day
 * @param[out] dydt the values of the time derivatives of the SECIR compartments (e.g., S, E, C, I, H, U, R, D)
 */
<<<<<<< HEAD
void secir_get_derivatives(ContactFrequencyMatrix const& cont_freq_matrix, SecirParams const& params,
                           Eigen::Ref<const Eigen::VectorXd> y, double t, Eigen::Ref<Eigen::VectorXd> dydt);
=======
void secir_get_derivatives(SecirParams const& params, Eigen::VectorXd const& y, double t, Eigen::VectorXd& dydt);
>>>>>>> 40977430

/**
 * @brief simulate SECIR compartment model.
 * The simulation supports multiple groups with different parameters interacting with each other.
 */
class SecirSimulation
{
public:
    /**
     * @brief setup the SECIR simulation 
     * @param[in] params SECIR params: contact frequencies, population sizes and epidemiological parameters
     * @param[in] t0 start time
     * @param[in] dt initial step size of integration
     */
    SecirSimulation(const SecirParams& params, double t0 = 0., double dt = 0.1);

    /**
     * @brief advance simulation to tmax
     * must be greater than get_t().back()
     * @param tmax next stopping point of simulation
     */
    Eigen::Ref<Eigen::VectorXd> advance(double tmax);

    TimeSeries<double>& get_result()
    {
        return m_integrator.get_result();
    }

    const TimeSeries<double>& get_result() const
    {
        return m_integrator.get_result();
    }

    /**
     * @brief returns the SECIR params used in simulation
     */
    const SecirParams& get_params() const
    {
        return m_params;
    }

private:
    std::shared_ptr<RKIntegratorCore> m_integratorCore;
    OdeIntegrator m_integrator;
    SecirParams m_params;
};

TimeSeries<double> simulate(double t0, double tmax, double dt, ContactFrequencyMatrix const& cont_freq_matrix,
                            SecirParams const& params);

/**
 * DEPRECATED
 * @brief run secir simulation over fixed time
 * @param[in] t0 start time
 * @param[in] tmax end time
 * @param[in] dt initial step size of integration
 * @param[in] params SECIR params: contact frequencies, population sizes and epidemiological parameters
 * @param[out] secir value of compartments at each integration time point
 * @returns integration time points
 */
std::vector<double> simulate(double t0, double tmax, double dt, SecirParams const& params,
                             std::vector<Eigen::VectorXd>& secir);

} // namespace epi

#endif // SECIR_H
<|MERGE_RESOLUTION|>--- conflicted
+++ resolved
@@ -1,525 +1,519 @@
-#ifndef SECIR_H
-#define SECIR_H
-
-#include <epidemiology/populations.h>
-#include <epidemiology/adapt_rk.h>
-#include <epidemiology/uncertain_value.h>
-#include <epidemiology/uncertain_matrix.h>
-
-#include <vector>
-#include <Eigen/Core>
-
-namespace epi
-{
-
-enum SecirCategory
-{
-    AgeGroup,
-    InfectionType,
-    CategoryCount
-};
-
-enum SecirCompartments
-{
-    S,
-    E,
-    C,
-    I,
-    H,
-    U,
-    R,
-    D,
-    SecirCount
-};
-
-/**
- * Paramters of the SECIR/SECIHURD model:
- * T_inc (also sigma^(-1) or R_2^(-1)+R_3^(-1)): mean incubation period (default: 5.2);
- *          R_2^(-1) is the first part of the incubation time where the person is not yet infectioous
- *          R_3 is the exchange between asymptomatic carriers and infectious people; R_3^(-1) is the second part of the incubation time where the person is infectious WITHOUT showing symptoms
- * T_serint (also R_2^(-1)+0.5*R_3^(-1)): serial interval (default: 4.2);
- * T_infmild (also gamma^(-1) or R_4^(-1)): time a person remains infective after disease (if 'hospitalized' is considered a state, it does not apply to them but only to 'mildly infected' people in SECIR)
- * T_hosp2home (also R_5^(1)): duration for which the hospitalized patients not requiring further intensive care remain under general hospital care (=INF or R_5=0 in standard SEIR to waive influence of this parameter)
- * T_home2hosp (also R_6^(-1)): mean time a patient with mild symptoms spends at home before hospital admission due to worsening of the disease condition  (=INF or R_6=0 in standard SEIR to waive influence of this parameter)
- * T_hosp2icu (also R_7^(-1)): mean time a patient who entered the hospital will be hopistalized without ICU before being connected to an ICU  (=INF or R_7=0 in standard SEIR to waive influence of this parameter)
- * T_icu2home (also R_8^(-1)): mean time a patient is connected to an ICU before returning home (=INF or R_8=0 in standard SEIR to waive influence of this parameter)
- * T_infasy (also R_9^(-1)): mean time an asymptomatic person remains infective (=INF or R_9=0 in standard SEIR to waive influence of this parameter)
- * T_icu2death (also d; better would be R_10^(-1)): mean time a person needs ICU support before dying (=INF or R_10=0 in standard SEIR to waive influence of this parameter)
- * cont_freq (also R_1: contact frequency/rate; called beta in the standard SEIR model)
- * alpha: share of asymptomatic cases
- * beta (Not the beta in SEIR model): risk of infection from the infected symptomatic patients
- * rho: H/I; hospitalized per infected (=0 in standard SEIR)
- * theta: U/H; intensive care units per hospitalized
- * delta: D/U; deaths per intensive care units
-**/
-/**
-     * @brief Initializes a SECIR/SECIHURD model
-     *
-     * @todo parameter description
-     *
-     * @param tinc
-     * @param tinfmild
-     * @param tserint
-     * @param thosp2home
-     * @param thome2hosp
-     * @param thosp2icu
-     * @param ticu2home
-     * @param tinfasy
-     * @param ticu2death
-     * @param alpha_in
-     * @param beta_in
-     * @param delta_in
-     * @param rho_in
-     * @param theta_in
-     * @param nb_total_t0_in
-     * @param nb_exp_t0_in
-     * @param nb_car_t0_in
-     * @param nb_inf_t0_in
-     * @param nb_hosp_t0_in
-     * @param nb_icu_t0_in
-     * @param nb_rec_t0_in
-     * @param nb_dead_t0_in
-     */
-class SecirParams
-{
-public:
-    SecirParams(size_t nb_groups = 1)
-        : m_contact_patterns(ContactFrequencyMatrix{nb_groups})
-        , populations(Populations({nb_groups, SecirCount}))
-        , m_num_groups{nb_groups}
-    {
-        times         = std::vector<StageTimes>(nb_groups, StageTimes());
-        probabilities = std::vector<Probabilities>(nb_groups, Probabilities());
-    }
-
-    SecirParams(ContactFrequencyMatrix cont_freq_matrix)
-        : m_contact_patterns(cont_freq_matrix)
-        , populations(Populations({(size_t)cont_freq_matrix.get_size(), SecirCount}))
-        , m_num_groups{(size_t)cont_freq_matrix.get_size()}
-    {
-        times         = std::vector<StageTimes>(cont_freq_matrix.get_size(), StageTimes());
-        probabilities = std::vector<Probabilities>(cont_freq_matrix.get_size(), Probabilities());
-    }
-
-    size_t get_num_groups() const
-    {
-        return m_num_groups;
-    }
-
-    double base_reprod;
-
-    // time parameters for the different 'stages' of the disease of scale day or 1/day
-    // 'stages' does not refer to the 'states' of the SECIR model but also includes incubation time or contact frequency
-    class StageTimes
-    {
-    public:
-        /**
-         * @brief Standard constructor of a time parameters' class in the SECIR model
-         */
-        StageTimes();
-        StageTimes(StageTimes&&)      = default;
-        StageTimes(const StageTimes&) = default;
-        StageTimes& operator=(const StageTimes&) = default;
-
-        /**
-         * @brief sets the incubation time in the SECIR model
-         * @param tinc incubation time in day unit
-         */
-        void set_incubation(double tinc);
-
-        /**
-         * @brief sets the incubation time in the SECIR model
-         * @param tinc incubation time in day unit
-         */
-        void set_incubation(ParameterDistribution const& tinc);
-
-        /**
-         * @brief sets the infectious time for symptomatic cases that are infected but 
-         *        who do not need to be hsopitalized in the SECIR model
-         * @param tinfmild infectious time for symptomatic cases (if not hospitalized) in day unit 
-         */
-        void set_infectious_mild(double tinfmild);
-
-        /**
-         * @brief sets the infectious time for symptomatic cases that are infected but 
-         *        who do not need to be hsopitalized in the SECIR model
-         * @param tinfmild infectious time for symptomatic cases (if not hospitalized) in day unit 
-         */
-        void set_infectious_mild(ParameterDistribution const& tinfmild);
-
-        /**
-         * @brief sets the serial interval in the SECIR model
-         * @param tserint serial interval in day unit 
-         */
-        void set_serialinterval(double tserint);
-
-        /**
-         * @brief sets the serial interval in the SECIR model
-         * @param tserint serial interval in day unit 
-         */
-        void set_serialinterval(ParameterDistribution const& tserint);
-
-        /**
-         * @brief sets the time people are 'simply' hospitalized before returning home in the SECIR model
-         * @param thosp2home time people are 'simply' hospitalized before returning home in day unit 
-         */
-        void set_hospitalized_to_home(double thosp2home);
-
-        /**
-         * @brief sets the time people are 'simply' hospitalized before returning home in the SECIR model
-         * @param thosp2home time people are 'simply' hospitalized before returning home in day unit 
-         */
-        void set_hospitalized_to_home(ParameterDistribution const& thosp2home);
-
-        /**
-         * @brief sets the time people are infectious at home before 'simply' hospitalized in the SECIR model
-         * @param thome2hosp time people are infectious at home before 'simply' hospitalized in day unit 
-         */
-        void set_home_to_hospitalized(double thome2hosp);
-
-        /**
-         * @brief sets the time people are infectious at home before 'simply' hospitalized in the SECIR model
-         * @param thome2hosp time people are infectious at home before 'simply' hospitalized in day unit 
-         */
-        void set_home_to_hospitalized(ParameterDistribution const& thome2hosp);
-
-        /**
-         * @brief sets the time people are 'simply' hospitalized before being treated by ICU in the SECIR model
-         * @param thosp2icu time people are 'simply' hospitalized before being treated by ICU in day unit 
-         */
-        void set_hospitalized_to_icu(double thosp2icu);
-
-        /**
-         * @brief sets the time people are 'simply' hospitalized before being treated by ICU in the SECIR model
-         * @param thosp2icu time people are 'simply' hospitalized before being treated by ICU in day unit 
-         */
-        void set_hospitalized_to_icu(ParameterDistribution const& thosp2icu);
-
-        /**
-         * @brief sets the time people are treated by ICU before returning home in the SECIR model
-         * @param ticu2home time people are treated by ICU before returning home in day unit 
-         */
-        void set_icu_to_home(double ticu2home);
-
-        /**
-         * @brief sets the time people are treated by ICU before returning home in the SECIR model
-         * @param ticu2home time people are treated by ICU before returning home in day unit 
-         */
-        void set_icu_to_home(ParameterDistribution const& ticu2home);
-
-        /**
-         * @brief sets the infectious time for asymptomatic cases in the SECIR model
-         * @param tinfasy infectious time for asymptomatic cases in day unit 
-         */
-        void set_infectious_asymp(double tinfasy);
-
-        /**
-         * @brief sets the infectious time for asymptomatic cases in the SECIR model
-         * @param tinfasy infectious time for asymptomatic cases in day unit 
-         */
-        void set_infectious_asymp(ParameterDistribution const& tinfasy);
-
-        /**
-         * @brief sets the time people are treated by ICU before dying in the SECIR model
-         * @param ticu2death time people are treated by ICU before dying in day unit 
-         */
-        void set_icu_to_death(double ticu2death);
-
-        /**
-         * @brief sets the time people are treated by ICU before dying in the SECIR model
-         * @param ticu2death time people are treated by ICU before dying in day unit 
-         */
-        void set_icu_to_death(ParameterDistribution const& ticu2death);
-
-        /**
-         * @brief returns incubation time set for the SECIR model in day unit
-         */
-        const UncertainValue& get_incubation() const;
-        UncertainValue& get_incubation();
-
-        /**
-         * @brief returns infectious time set for the SECIR model in day unit
-         */
-        const UncertainValue& get_infectious_mild() const;
-        UncertainValue& get_infectious_mild();
-
-        /**
-         * @brief returns serial interval in the SECIR model
-         */
-        const UncertainValue& get_serialinterval() const;
-        UncertainValue& get_serialinterval();
-
-        /**
-         * @brief returns time people are 'simply' hospitalized before returning home in the SECIR model 
-         */
-        const UncertainValue& get_hospitalized_to_home() const;
-        UncertainValue& get_hospitalized_to_home();
-
-        /**
-         * @brief returns time people are infectious at home before 'simply' hospitalized in the SECIR model 
-         */
-        const UncertainValue& get_home_to_hospitalized() const;
-        UncertainValue& get_home_to_hospitalized();
-
-        /**
-         * @brief returns time people are 'simply' hospitalized before being treated by ICU in the SECIR model
-         */
-        const UncertainValue& get_hospitalized_to_icu() const;
-        UncertainValue& get_hospitalized_to_icu();
-
-        /**
-         * @brief returns time people are treated by ICU before returning home in the SECIR model
-         */
-        const UncertainValue& get_icu_to_home() const;
-        UncertainValue& get_icu_to_home();
-
-        /**
-         * @brief returns infectious time for asymptomatic cases in the SECIR model
-         */
-        const UncertainValue& get_infectious_asymp() const;
-        UncertainValue& get_infectious_asymp();
-
-        /**
-         * @brief returns time people are treated by ICU before dying in the SECIR model
-         */
-        const UncertainValue& get_icu_to_dead() const;
-        UncertainValue& get_icu_to_dead();
-
-    private:
-        UncertainValue m_tinc, m_tinfmild; // parameters also available in SEIR
-        UncertainValue m_tserint, m_thosp2home, m_thome2hosp, m_thosp2icu, m_ticu2home, m_tinfasy,
-            m_ticu2death; // new SECIR params
-    };
-
-    class Probabilities
-    {
-    public:
-        /**
-         * @brief Standard constructor of probabilites parameters' class in the SECIR model
-         */
-        Probabilities();
-        Probabilities(const Probabilities&) = default;
-        Probabilities(Probabilities&&)      = default;
-        Probabilities& operator=(const Probabilities&) = default;
-
-        /**
-        * @brief sets probability of getting infected from a contact
-        * @param infprob the probability of getting infected from a contact
-        */
-        void set_infection_from_contact(double infprob);
-
-        /**
-        * @brief sets probability of getting infected from a contact
-        * @param infprob the probability of getting infected from a contact
-        */
-        void set_infection_from_contact(ParameterDistribution const& infprob);
-
-        /**
-        * @brief sets the percentage of asymptomatic cases in the SECIR model
-        * @param alpha the percentage of asymptomatic cases
-        */
-        void set_asymp_per_infectious(double m_asympinf);
-
-        /**
-        * @brief sets the percentage of asymptomatic cases in the SECIR model
-        * @param alpha the percentage of asymptomatic cases
-        */
-        void set_asymp_per_infectious(ParameterDistribution const& m_asympinf);
-
-        /**
-        * @brief sets the risk of infection from symptomatic cases in the SECIR model
-        * @param beta the risk of infection from symptomatic cases 
-        */
-        void set_risk_from_symptomatic(double m_risksymp);
-
-        /**
-        * @brief sets the risk of infection from symptomatic cases in the SECIR model
-        * @param beta the risk of infection from symptomatic cases 
-        */
-        void set_risk_from_symptomatic(ParameterDistribution const& m_risksymp);
-
-        /**
-        * @brief sets the percentage of hospitalized patients per infected patients in the SECIR model
-        * @param rho percentage of hospitalized patients per infected patients
-        */
-        void set_hospitalized_per_infectious(double m_hospinf);
-
-        /**
-        * @brief sets the percentage of hospitalized patients per infected patients in the SECIR model
-        * @param rho percentage of hospitalized patients per infected patients
-        */
-        void set_hospitalized_per_infectious(ParameterDistribution const& m_hospinf);
-
-        /**
-        * @brief sets the percentage of ICU patients per hospitalized patients in the SECIR model
-        * @param theta percentage of ICU patients per hospitalized patients
-        */
-        void set_icu_per_hospitalized(double m_icuhosp);
-
-        /**
-        * @brief sets the percentage of ICU patients per hospitalized patients in the SECIR model
-        * @param theta percentage of ICU patients per hospitalized patients
-        */
-        void set_icu_per_hospitalized(ParameterDistribution const& m_icuhosp);
-
-        /**
-        * @brief sets the percentage of dead patients per ICU patients in the SECIR model
-        * @param delta percentage of dead patients per ICU patients 
-        */
-        void set_dead_per_icu(double m_deathicu);
-
-        /**
-        * @brief sets the percentage of dead patients per ICU patients in the SECIR model
-        * @param delta percentage of dead patients per ICU patients 
-        */
-        void set_dead_per_icu(ParameterDistribution const& m_deathicu);
-
-        /**
-        * @brief gets probability of getting infected from a contact
-        */
-        const UncertainValue& get_infection_from_contact() const;
-        UncertainValue& get_infection_from_contact();
-
-        /**
-        * @brief returns the percentage of asymptomatic cases in the SECIR model
-        */
-        const UncertainValue& get_asymp_per_infectious() const;
-        UncertainValue& get_asymp_per_infectious();
-
-        /**
-        * @brief returns the risk of infection from symptomatic cases in the SECIR model
-        */
-        const UncertainValue& get_risk_from_symptomatic() const;
-        UncertainValue& get_risk_from_symptomatic();
-
-        /**
-        * @brief returns the percentage of hospitalized patients per infected patients in the SECIR model
-        */
-        const UncertainValue& get_hospitalized_per_infectious() const;
-        UncertainValue& get_hospitalized_per_infectious();
-
-        /**
-        * @brief returns the percentage of ICU patients per hospitalized patients in the SECIR model
-        */
-        const UncertainValue& get_icu_per_hospitalized() const;
-        UncertainValue& get_icu_per_hospitalized();
-
-        /**
-        * @brief returns the percentage of dead patients per ICU patients in the SECIR model
-        */
-        const UncertainValue& get_dead_per_icu() const;
-        UncertainValue& get_dead_per_icu();
-
-    private:
-        UncertainValue m_infprob, m_asympinf, m_risksymp, m_hospinf, m_icuhosp, m_deathicu; // probabilities
-    };
-
-    /**
-     * @brief sets the UncertainContactMatrix
-     */
-    void set_contact_patterns(UncertainContactMatrix contact_patterns);
-
-    /**
-     * @brief returns the UncertainContactMatrix
-     */
-    UncertainContactMatrix& get_contact_patterns();
-
-    /**
-     * @brief returns the UncertainContactMatrix
-     */
-    UncertainContactMatrix const& get_contact_patterns() const;
-
-    Populations populations;
-    std::vector<StageTimes> times;
-    std::vector<Probabilities> probabilities;
-
-private:
-    size_t m_num_groups;
-
-    UncertainContactMatrix m_contact_patterns;
-};
-
-/**
- * @brief WIP !! TO DO: returns the actual, approximated reproduction rate 
- */
-double get_reprod_rate(SecirParams const& params, double t, std::vector<double> const& yt);
-
-/**
- * Computes the current time-derivative of the SECIR compartment populations (e.g., S, E, C, I, H, U, R, D)
- * @param[in]  params SECIR params: contact frequencies, population sizes and epidemiological parameters
- * @param[in] y current  SECIR compartments' values at t; (e.g., y: [0:S, 1:E, ...])
- * @param[in] t time / current day
- * @param[out] dydt the values of the time derivatives of the SECIR compartments (e.g., S, E, C, I, H, U, R, D)
- */
-<<<<<<< HEAD
-void secir_get_derivatives(ContactFrequencyMatrix const& cont_freq_matrix, SecirParams const& params,
-                           Eigen::Ref<const Eigen::VectorXd> y, double t, Eigen::Ref<Eigen::VectorXd> dydt);
-=======
-void secir_get_derivatives(SecirParams const& params, Eigen::VectorXd const& y, double t, Eigen::VectorXd& dydt);
->>>>>>> 40977430
-
-/**
- * @brief simulate SECIR compartment model.
- * The simulation supports multiple groups with different parameters interacting with each other.
- */
-class SecirSimulation
-{
-public:
-    /**
-     * @brief setup the SECIR simulation 
-     * @param[in] params SECIR params: contact frequencies, population sizes and epidemiological parameters
-     * @param[in] t0 start time
-     * @param[in] dt initial step size of integration
-     */
-    SecirSimulation(const SecirParams& params, double t0 = 0., double dt = 0.1);
-
-    /**
-     * @brief advance simulation to tmax
-     * must be greater than get_t().back()
-     * @param tmax next stopping point of simulation
-     */
-    Eigen::Ref<Eigen::VectorXd> advance(double tmax);
-
-    TimeSeries<double>& get_result()
-    {
-        return m_integrator.get_result();
-    }
-
-    const TimeSeries<double>& get_result() const
-    {
-        return m_integrator.get_result();
-    }
-
-    /**
-     * @brief returns the SECIR params used in simulation
-     */
-    const SecirParams& get_params() const
-    {
-        return m_params;
-    }
-
-private:
-    std::shared_ptr<RKIntegratorCore> m_integratorCore;
-    OdeIntegrator m_integrator;
-    SecirParams m_params;
-};
-
-TimeSeries<double> simulate(double t0, double tmax, double dt, ContactFrequencyMatrix const& cont_freq_matrix,
-                            SecirParams const& params);
-
-/**
- * DEPRECATED
- * @brief run secir simulation over fixed time
- * @param[in] t0 start time
- * @param[in] tmax end time
- * @param[in] dt initial step size of integration
- * @param[in] params SECIR params: contact frequencies, population sizes and epidemiological parameters
- * @param[out] secir value of compartments at each integration time point
- * @returns integration time points
- */
-std::vector<double> simulate(double t0, double tmax, double dt, SecirParams const& params,
-                             std::vector<Eigen::VectorXd>& secir);
-
-} // namespace epi
-
-#endif // SECIR_H
+#ifndef SECIR_H
+#define SECIR_H
+
+#include <epidemiology/populations.h>
+#include <epidemiology/adapt_rk.h>
+#include <epidemiology/uncertain_value.h>
+#include <epidemiology/uncertain_matrix.h>
+
+#include <vector>
+#include <Eigen/Core>
+
+namespace epi
+{
+
+enum SecirCategory
+{
+    AgeGroup,
+    InfectionType,
+    CategoryCount
+};
+
+enum SecirCompartments
+{
+    S,
+    E,
+    C,
+    I,
+    H,
+    U,
+    R,
+    D,
+    SecirCount
+};
+
+/**
+ * Paramters of the SECIR/SECIHURD model:
+ * T_inc (also sigma^(-1) or R_2^(-1)+R_3^(-1)): mean incubation period (default: 5.2);
+ *          R_2^(-1) is the first part of the incubation time where the person is not yet infectioous
+ *          R_3 is the exchange between asymptomatic carriers and infectious people; R_3^(-1) is the second part of the incubation time where the person is infectious WITHOUT showing symptoms
+ * T_serint (also R_2^(-1)+0.5*R_3^(-1)): serial interval (default: 4.2);
+ * T_infmild (also gamma^(-1) or R_4^(-1)): time a person remains infective after disease (if 'hospitalized' is considered a state, it does not apply to them but only to 'mildly infected' people in SECIR)
+ * T_hosp2home (also R_5^(1)): duration for which the hospitalized patients not requiring further intensive care remain under general hospital care (=INF or R_5=0 in standard SEIR to waive influence of this parameter)
+ * T_home2hosp (also R_6^(-1)): mean time a patient with mild symptoms spends at home before hospital admission due to worsening of the disease condition  (=INF or R_6=0 in standard SEIR to waive influence of this parameter)
+ * T_hosp2icu (also R_7^(-1)): mean time a patient who entered the hospital will be hopistalized without ICU before being connected to an ICU  (=INF or R_7=0 in standard SEIR to waive influence of this parameter)
+ * T_icu2home (also R_8^(-1)): mean time a patient is connected to an ICU before returning home (=INF or R_8=0 in standard SEIR to waive influence of this parameter)
+ * T_infasy (also R_9^(-1)): mean time an asymptomatic person remains infective (=INF or R_9=0 in standard SEIR to waive influence of this parameter)
+ * T_icu2death (also d; better would be R_10^(-1)): mean time a person needs ICU support before dying (=INF or R_10=0 in standard SEIR to waive influence of this parameter)
+ * cont_freq (also R_1: contact frequency/rate; called beta in the standard SEIR model)
+ * alpha: share of asymptomatic cases
+ * beta (Not the beta in SEIR model): risk of infection from the infected symptomatic patients
+ * rho: H/I; hospitalized per infected (=0 in standard SEIR)
+ * theta: U/H; intensive care units per hospitalized
+ * delta: D/U; deaths per intensive care units
+**/
+/**
+     * @brief Initializes a SECIR/SECIHURD model
+     *
+     * @todo parameter description
+     *
+     * @param tinc
+     * @param tinfmild
+     * @param tserint
+     * @param thosp2home
+     * @param thome2hosp
+     * @param thosp2icu
+     * @param ticu2home
+     * @param tinfasy
+     * @param ticu2death
+     * @param alpha_in
+     * @param beta_in
+     * @param delta_in
+     * @param rho_in
+     * @param theta_in
+     * @param nb_total_t0_in
+     * @param nb_exp_t0_in
+     * @param nb_car_t0_in
+     * @param nb_inf_t0_in
+     * @param nb_hosp_t0_in
+     * @param nb_icu_t0_in
+     * @param nb_rec_t0_in
+     * @param nb_dead_t0_in
+     */
+class SecirParams
+{
+public:
+    SecirParams(size_t nb_groups = 1)
+        : m_contact_patterns(ContactFrequencyMatrix{nb_groups})
+        , populations(Populations({nb_groups, SecirCount}))
+        , m_num_groups{nb_groups}
+    {
+        times         = std::vector<StageTimes>(nb_groups, StageTimes());
+        probabilities = std::vector<Probabilities>(nb_groups, Probabilities());
+    }
+
+    SecirParams(ContactFrequencyMatrix cont_freq_matrix)
+        : m_contact_patterns(cont_freq_matrix)
+        , populations(Populations({(size_t)cont_freq_matrix.get_size(), SecirCount}))
+        , m_num_groups{(size_t)cont_freq_matrix.get_size()}
+    {
+        times         = std::vector<StageTimes>(cont_freq_matrix.get_size(), StageTimes());
+        probabilities = std::vector<Probabilities>(cont_freq_matrix.get_size(), Probabilities());
+    }
+
+    size_t get_num_groups() const
+    {
+        return m_num_groups;
+    }
+
+    double base_reprod;
+
+    // time parameters for the different 'stages' of the disease of scale day or 1/day
+    // 'stages' does not refer to the 'states' of the SECIR model but also includes incubation time or contact frequency
+    class StageTimes
+    {
+    public:
+        /**
+         * @brief Standard constructor of a time parameters' class in the SECIR model
+         */
+        StageTimes();
+        StageTimes(StageTimes&&)      = default;
+        StageTimes(const StageTimes&) = default;
+        StageTimes& operator=(const StageTimes&) = default;
+
+        /**
+         * @brief sets the incubation time in the SECIR model
+         * @param tinc incubation time in day unit
+         */
+        void set_incubation(double tinc);
+
+        /**
+         * @brief sets the incubation time in the SECIR model
+         * @param tinc incubation time in day unit
+         */
+        void set_incubation(ParameterDistribution const& tinc);
+
+        /**
+         * @brief sets the infectious time for symptomatic cases that are infected but 
+         *        who do not need to be hsopitalized in the SECIR model
+         * @param tinfmild infectious time for symptomatic cases (if not hospitalized) in day unit 
+         */
+        void set_infectious_mild(double tinfmild);
+
+        /**
+         * @brief sets the infectious time for symptomatic cases that are infected but 
+         *        who do not need to be hsopitalized in the SECIR model
+         * @param tinfmild infectious time for symptomatic cases (if not hospitalized) in day unit 
+         */
+        void set_infectious_mild(ParameterDistribution const& tinfmild);
+
+        /**
+         * @brief sets the serial interval in the SECIR model
+         * @param tserint serial interval in day unit 
+         */
+        void set_serialinterval(double tserint);
+
+        /**
+         * @brief sets the serial interval in the SECIR model
+         * @param tserint serial interval in day unit 
+         */
+        void set_serialinterval(ParameterDistribution const& tserint);
+
+        /**
+         * @brief sets the time people are 'simply' hospitalized before returning home in the SECIR model
+         * @param thosp2home time people are 'simply' hospitalized before returning home in day unit 
+         */
+        void set_hospitalized_to_home(double thosp2home);
+
+        /**
+         * @brief sets the time people are 'simply' hospitalized before returning home in the SECIR model
+         * @param thosp2home time people are 'simply' hospitalized before returning home in day unit 
+         */
+        void set_hospitalized_to_home(ParameterDistribution const& thosp2home);
+
+        /**
+         * @brief sets the time people are infectious at home before 'simply' hospitalized in the SECIR model
+         * @param thome2hosp time people are infectious at home before 'simply' hospitalized in day unit 
+         */
+        void set_home_to_hospitalized(double thome2hosp);
+
+        /**
+         * @brief sets the time people are infectious at home before 'simply' hospitalized in the SECIR model
+         * @param thome2hosp time people are infectious at home before 'simply' hospitalized in day unit 
+         */
+        void set_home_to_hospitalized(ParameterDistribution const& thome2hosp);
+
+        /**
+         * @brief sets the time people are 'simply' hospitalized before being treated by ICU in the SECIR model
+         * @param thosp2icu time people are 'simply' hospitalized before being treated by ICU in day unit 
+         */
+        void set_hospitalized_to_icu(double thosp2icu);
+
+        /**
+         * @brief sets the time people are 'simply' hospitalized before being treated by ICU in the SECIR model
+         * @param thosp2icu time people are 'simply' hospitalized before being treated by ICU in day unit 
+         */
+        void set_hospitalized_to_icu(ParameterDistribution const& thosp2icu);
+
+        /**
+         * @brief sets the time people are treated by ICU before returning home in the SECIR model
+         * @param ticu2home time people are treated by ICU before returning home in day unit 
+         */
+        void set_icu_to_home(double ticu2home);
+
+        /**
+         * @brief sets the time people are treated by ICU before returning home in the SECIR model
+         * @param ticu2home time people are treated by ICU before returning home in day unit 
+         */
+        void set_icu_to_home(ParameterDistribution const& ticu2home);
+
+        /**
+         * @brief sets the infectious time for asymptomatic cases in the SECIR model
+         * @param tinfasy infectious time for asymptomatic cases in day unit 
+         */
+        void set_infectious_asymp(double tinfasy);
+
+        /**
+         * @brief sets the infectious time for asymptomatic cases in the SECIR model
+         * @param tinfasy infectious time for asymptomatic cases in day unit 
+         */
+        void set_infectious_asymp(ParameterDistribution const& tinfasy);
+
+        /**
+         * @brief sets the time people are treated by ICU before dying in the SECIR model
+         * @param ticu2death time people are treated by ICU before dying in day unit 
+         */
+        void set_icu_to_death(double ticu2death);
+
+        /**
+         * @brief sets the time people are treated by ICU before dying in the SECIR model
+         * @param ticu2death time people are treated by ICU before dying in day unit 
+         */
+        void set_icu_to_death(ParameterDistribution const& ticu2death);
+
+        /**
+         * @brief returns incubation time set for the SECIR model in day unit
+         */
+        const UncertainValue& get_incubation() const;
+        UncertainValue& get_incubation();
+
+        /**
+         * @brief returns infectious time set for the SECIR model in day unit
+         */
+        const UncertainValue& get_infectious_mild() const;
+        UncertainValue& get_infectious_mild();
+
+        /**
+         * @brief returns serial interval in the SECIR model
+         */
+        const UncertainValue& get_serialinterval() const;
+        UncertainValue& get_serialinterval();
+
+        /**
+         * @brief returns time people are 'simply' hospitalized before returning home in the SECIR model 
+         */
+        const UncertainValue& get_hospitalized_to_home() const;
+        UncertainValue& get_hospitalized_to_home();
+
+        /**
+         * @brief returns time people are infectious at home before 'simply' hospitalized in the SECIR model 
+         */
+        const UncertainValue& get_home_to_hospitalized() const;
+        UncertainValue& get_home_to_hospitalized();
+
+        /**
+         * @brief returns time people are 'simply' hospitalized before being treated by ICU in the SECIR model
+         */
+        const UncertainValue& get_hospitalized_to_icu() const;
+        UncertainValue& get_hospitalized_to_icu();
+
+        /**
+         * @brief returns time people are treated by ICU before returning home in the SECIR model
+         */
+        const UncertainValue& get_icu_to_home() const;
+        UncertainValue& get_icu_to_home();
+
+        /**
+         * @brief returns infectious time for asymptomatic cases in the SECIR model
+         */
+        const UncertainValue& get_infectious_asymp() const;
+        UncertainValue& get_infectious_asymp();
+
+        /**
+         * @brief returns time people are treated by ICU before dying in the SECIR model
+         */
+        const UncertainValue& get_icu_to_dead() const;
+        UncertainValue& get_icu_to_dead();
+
+    private:
+        UncertainValue m_tinc, m_tinfmild; // parameters also available in SEIR
+        UncertainValue m_tserint, m_thosp2home, m_thome2hosp, m_thosp2icu, m_ticu2home, m_tinfasy,
+            m_ticu2death; // new SECIR params
+    };
+
+    class Probabilities
+    {
+    public:
+        /**
+         * @brief Standard constructor of probabilites parameters' class in the SECIR model
+         */
+        Probabilities();
+        Probabilities(const Probabilities&) = default;
+        Probabilities(Probabilities&&)      = default;
+        Probabilities& operator=(const Probabilities&) = default;
+
+        /**
+        * @brief sets probability of getting infected from a contact
+        * @param infprob the probability of getting infected from a contact
+        */
+        void set_infection_from_contact(double infprob);
+
+        /**
+        * @brief sets probability of getting infected from a contact
+        * @param infprob the probability of getting infected from a contact
+        */
+        void set_infection_from_contact(ParameterDistribution const& infprob);
+
+        /**
+        * @brief sets the percentage of asymptomatic cases in the SECIR model
+        * @param alpha the percentage of asymptomatic cases
+        */
+        void set_asymp_per_infectious(double m_asympinf);
+
+        /**
+        * @brief sets the percentage of asymptomatic cases in the SECIR model
+        * @param alpha the percentage of asymptomatic cases
+        */
+        void set_asymp_per_infectious(ParameterDistribution const& m_asympinf);
+
+        /**
+        * @brief sets the risk of infection from symptomatic cases in the SECIR model
+        * @param beta the risk of infection from symptomatic cases 
+        */
+        void set_risk_from_symptomatic(double m_risksymp);
+
+        /**
+        * @brief sets the risk of infection from symptomatic cases in the SECIR model
+        * @param beta the risk of infection from symptomatic cases 
+        */
+        void set_risk_from_symptomatic(ParameterDistribution const& m_risksymp);
+
+        /**
+        * @brief sets the percentage of hospitalized patients per infected patients in the SECIR model
+        * @param rho percentage of hospitalized patients per infected patients
+        */
+        void set_hospitalized_per_infectious(double m_hospinf);
+
+        /**
+        * @brief sets the percentage of hospitalized patients per infected patients in the SECIR model
+        * @param rho percentage of hospitalized patients per infected patients
+        */
+        void set_hospitalized_per_infectious(ParameterDistribution const& m_hospinf);
+
+        /**
+        * @brief sets the percentage of ICU patients per hospitalized patients in the SECIR model
+        * @param theta percentage of ICU patients per hospitalized patients
+        */
+        void set_icu_per_hospitalized(double m_icuhosp);
+
+        /**
+        * @brief sets the percentage of ICU patients per hospitalized patients in the SECIR model
+        * @param theta percentage of ICU patients per hospitalized patients
+        */
+        void set_icu_per_hospitalized(ParameterDistribution const& m_icuhosp);
+
+        /**
+        * @brief sets the percentage of dead patients per ICU patients in the SECIR model
+        * @param delta percentage of dead patients per ICU patients 
+        */
+        void set_dead_per_icu(double m_deathicu);
+
+        /**
+        * @brief sets the percentage of dead patients per ICU patients in the SECIR model
+        * @param delta percentage of dead patients per ICU patients 
+        */
+        void set_dead_per_icu(ParameterDistribution const& m_deathicu);
+
+        /**
+        * @brief gets probability of getting infected from a contact
+        */
+        const UncertainValue& get_infection_from_contact() const;
+        UncertainValue& get_infection_from_contact();
+
+        /**
+        * @brief returns the percentage of asymptomatic cases in the SECIR model
+        */
+        const UncertainValue& get_asymp_per_infectious() const;
+        UncertainValue& get_asymp_per_infectious();
+
+        /**
+        * @brief returns the risk of infection from symptomatic cases in the SECIR model
+        */
+        const UncertainValue& get_risk_from_symptomatic() const;
+        UncertainValue& get_risk_from_symptomatic();
+
+        /**
+        * @brief returns the percentage of hospitalized patients per infected patients in the SECIR model
+        */
+        const UncertainValue& get_hospitalized_per_infectious() const;
+        UncertainValue& get_hospitalized_per_infectious();
+
+        /**
+        * @brief returns the percentage of ICU patients per hospitalized patients in the SECIR model
+        */
+        const UncertainValue& get_icu_per_hospitalized() const;
+        UncertainValue& get_icu_per_hospitalized();
+
+        /**
+        * @brief returns the percentage of dead patients per ICU patients in the SECIR model
+        */
+        const UncertainValue& get_dead_per_icu() const;
+        UncertainValue& get_dead_per_icu();
+
+    private:
+        UncertainValue m_infprob, m_asympinf, m_risksymp, m_hospinf, m_icuhosp, m_deathicu; // probabilities
+    };
+
+    /**
+     * @brief sets the UncertainContactMatrix
+     */
+    void set_contact_patterns(UncertainContactMatrix contact_patterns);
+
+    /**
+     * @brief returns the UncertainContactMatrix
+     */
+    UncertainContactMatrix& get_contact_patterns();
+
+    /**
+     * @brief returns the UncertainContactMatrix
+     */
+    UncertainContactMatrix const& get_contact_patterns() const;
+
+    Populations populations;
+    std::vector<StageTimes> times;
+    std::vector<Probabilities> probabilities;
+
+private:
+    size_t m_num_groups;
+
+    UncertainContactMatrix m_contact_patterns;
+};
+
+/**
+ * @brief WIP !! TO DO: returns the actual, approximated reproduction rate 
+ */
+double get_reprod_rate(SecirParams const& params, double t, std::vector<double> const& yt);
+
+/**
+ * Computes the current time-derivative of the SECIR compartment populations (e.g., S, E, C, I, H, U, R, D)
+ * @param[in]  params SECIR params: contact frequencies, population sizes and epidemiological parameters
+ * @param[in] y current  SECIR compartments' values at t; (e.g., y: [0:S, 1:E, ...])
+ * @param[in] t time / current day
+ * @param[out] dydt the values of the time derivatives of the SECIR compartments (e.g., S, E, C, I, H, U, R, D)
+ */
+void secir_get_derivatives(SecirParams const& params, Eigen::Ref<const Eigen::VectorXd> y, double t,
+                           Eigen::Ref<Eigen::VectorXd> dydt);
+
+/**
+ * @brief simulate SECIR compartment model.
+ * The simulation supports multiple groups with different parameters interacting with each other.
+ */
+class SecirSimulation
+{
+public:
+    /**
+     * @brief setup the SECIR simulation 
+     * @param[in] params SECIR params: contact frequencies, population sizes and epidemiological parameters
+     * @param[in] t0 start time
+     * @param[in] dt initial step size of integration
+     */
+    SecirSimulation(const SecirParams& params, double t0 = 0., double dt = 0.1);
+
+    /**
+     * @brief advance simulation to tmax
+     * must be greater than get_t().back()
+     * @param tmax next stopping point of simulation
+     */
+    Eigen::Ref<Eigen::VectorXd> advance(double tmax);
+
+    TimeSeries<double>& get_result()
+    {
+        return m_integrator.get_result();
+    }
+
+    const TimeSeries<double>& get_result() const
+    {
+        return m_integrator.get_result();
+    }
+
+    /**
+     * @brief returns the SECIR params used in simulation
+     */
+    const SecirParams& get_params() const
+    {
+        return m_params;
+    }
+
+private:
+    std::shared_ptr<RKIntegratorCore> m_integratorCore;
+    OdeIntegrator m_integrator;
+    SecirParams m_params;
+};
+
+TimeSeries<double> simulate(double t0, double tmax, double dt, SecirParams const& params);
+
+/**
+ * @brief DEPRECATED run secir simulation over fixed time
+ * @param[in] t0 start time
+ * @param[in] tmax end time
+ * @param[in] dt initial step size of integration
+ * @param[in] params SECIR params: contact frequencies, population sizes and epidemiological parameters
+ * @param[out] secir value of compartments at each integration time point
+ * @returns integration time points
+ */
+std::vector<double> simulate(double t0, double tmax, double dt, SecirParams const& params,
+                             std::vector<Eigen::VectorXd>& secir);
+
+} // namespace epi
+
+#endif // SECIR_H
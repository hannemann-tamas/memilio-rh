#include "epidemiology/math/euler.h"
#include "epidemiology/secir/secir.h"

namespace epi
{

bool EulerIntegratorCore::step(const DerivFunction& f, Eigen::Ref<const Eigen::VectorXd> yt, double& t, double& dt,
                               Eigen::Ref<Eigen::VectorXd> ytp1) const
{
    // we are misusing the next step y as temporary space to store the derivative
    f(yt, t, ytp1);
    ytp1 = yt + dt * ytp1;
    t += dt;
    return true;
}

ImplicitEulerIntegratorCore::ImplicitEulerIntegratorCore(SecirModel1 const& model)
    : m_model{model}
{
}

bool ImplicitEulerIntegratorCore::step(const DerivFunction& /*f*/, Eigen::Ref<const Eigen::VectorXd> yt, double& t,
                                       double& dt, Eigen::Ref<Eigen::VectorXd> ytp1) const
{
    // 0: S,      1: E,     2: C,     3: I,     4: H,     5: U,     6: R,     7: D

<<<<<<< HEAD
    auto& params                                   = m_model.parameters;
    ContactFrequencyMatrix const& cont_freq_matrix = params.get_contact_patterns().get_cont_freq_mat();
=======
    SecirParams params         = get_secir_params();
    const auto& contact_matrix = params.get_contact_patterns().get_cont_freq_mat();
>>>>>>> 81cf39ef

    auto yt_eval = yt.eval();

    Eigen::VectorXd yt_tilde;
    yt_tilde.resizeLike(yt);

    // go through the variables of the system: S, E, I, ....
    double divN = 1.0 / m_model.populations.get_total(); // precompute 1.0/N

    double cont_freq_eff = contact_matrix.get_matrix_at(t)(0, 0);

    double dummy_R2 =
        1.0 / (2 * (params.times[0].get_serialinterval()) - (params.times[0].get_incubation())); // R2 = 1/(2SI-TINC)

    double dummy_R3 =
        0.5 / ((params.times[0].get_incubation()) - (params.times[0].get_serialinterval())); // R3 = 1/(2(TINC-SI))

    double dummy_C =
        1. / (1. + dt * ((1. - params.probabilities[0].get_asymp_per_infectious()) * dummy_R3 +
                         params.probabilities[0].get_asymp_per_infectious() / params.times[0].get_infectious_asymp()));

    double dummy_I =
        1. /
        (1. +
         dt * ((1 - params.probabilities[0].get_hospitalized_per_infectious()) / params.times[0].get_infectious_mild() +
               params.probabilities[0].get_hospitalized_per_infectious() / params.times[0].get_home_to_hospitalized()));

    double dummy_H =
        1. /
        (1. +
         dt * ((1 - params.probabilities[0].get_icu_per_hospitalized()) / params.times[0].get_hospitalized_to_home() +
               params.probabilities[0].get_icu_per_hospitalized() / params.times[0].get_hospitalized_to_icu()));

    double dummy_U =
        1. / (1. + dt * ((1 - params.probabilities[0].get_dead_per_icu()) / params.times[0].get_icu_to_home() +
                         params.probabilities[0].get_dead_per_icu() / params.times[0].get_icu_to_dead()));

    // these temporary variables are used for the fix-point iteration
    double y_temp_C;
    double y_temp_I;
    yt_tilde[size_t(InfectionType::C)] = yt_eval[size_t(InfectionType::C)];
    yt_tilde[size_t(InfectionType::I)] = yt_eval[size_t(InfectionType::I)];

    // fix-point iteration since C and I are discretized explicitly (C^n, I^n), using this approach we obtain a close approximation to (C^{n+1}, I^{n+1})

    do {
        // S
        y_temp_C = yt_tilde[size_t(InfectionType::C)];
        y_temp_I = yt_tilde[size_t(InfectionType::I)];

        double dummy_S = cont_freq_eff * divN * params.probabilities[0].get_infection_from_contact() *
                         (y_temp_C + params.probabilities[0].get_risk_from_symptomatic() * y_temp_I);

        yt_tilde[size_t(InfectionType::S)] = yt_eval[size_t(InfectionType::S)] / (1. + dt * dummy_S);

        // E (use new value for S)
        yt_tilde[size_t(InfectionType::E)] =
            (yt_eval[size_t(InfectionType::E)] + dt * dummy_S * yt_tilde[size_t(InfectionType::S)]) /
            (1. + dt * dummy_R2);

        // C (use new value for E)
        yt_tilde[size_t(InfectionType::C)] =
            dummy_C * (yt_eval[size_t(InfectionType::C)] + dt * dummy_R2 * yt_tilde[size_t(InfectionType::E)]);

        // I (use new value for C)
        yt_tilde[size_t(InfectionType::I)] = dummy_I * (yt_eval[size_t(InfectionType::I)] +
                                                        dt * (1 - params.probabilities[0].get_asymp_per_infectious()) *
                                                            dummy_R3 * yt_tilde[size_t(InfectionType::C)]);

    } while (std::fabs(yt_tilde[size_t(InfectionType::C)] - y_temp_C) > m_abs_tol &&
             std::fabs(yt_tilde[size_t(InfectionType::I)] - y_temp_I) > m_abs_tol);

    // H (use new value for I, i.e. I^{n+1})
    yt_tilde[size_t(InfectionType::H)] =
        dummy_H * (yt_eval[size_t(InfectionType::H)] + dt * params.probabilities[0].get_hospitalized_per_infectious() /
                                                           params.times[0].get_home_to_hospitalized() *
                                                           yt_tilde[size_t(InfectionType::I)]);

    // U (use new value for H, i.e. H^{n+1})
    yt_tilde[size_t(InfectionType::U)] =
        dummy_U * (yt_eval[size_t(InfectionType::U)] + dt * params.probabilities[0].get_icu_per_hospitalized() /
                                                           params.times[0].get_hospitalized_to_icu() *
                                                           yt_tilde[size_t(InfectionType::H)]);

    // R (use new values for C, I, H, U)
    yt_tilde[size_t(InfectionType::R)] =
        yt_eval[size_t(InfectionType::R)] +
        dt * (params.probabilities[0].get_asymp_per_infectious() / params.times[0].get_infectious_asymp() *
                  yt_tilde[size_t(InfectionType::C)] +
              (1 - params.probabilities[0].get_hospitalized_per_infectious()) / params.times[0].get_infectious_mild() *
                  yt_tilde[size_t(InfectionType::I)] +
              (1 - params.probabilities[0].get_icu_per_hospitalized()) / params.times[0].get_hospitalized_to_home() *
                  yt_tilde[size_t(InfectionType::H)] +
              (1 - params.probabilities[0].get_dead_per_icu()) / params.times[0].get_icu_to_home() *
                  yt_tilde[size_t(InfectionType::U)]);

    // D (use new value for U, i.e. U^{n+1})
    yt_tilde[size_t(InfectionType::D)] =
        yt_eval[size_t(InfectionType::D)] + dt * params.probabilities[0].get_dead_per_icu() /
                                                params.times[0].get_icu_to_dead() * yt_tilde[size_t(InfectionType::U)];

    ytp1 = yt_tilde;
    t += dt; // this is the new timestep t=(n+1)*\Delta t where ytp1 belongs to

    return true;
}

} // namespace epi<|MERGE_RESOLUTION|>--- conflicted
+++ resolved
@@ -24,13 +24,8 @@
 {
     // 0: S,      1: E,     2: C,     3: I,     4: H,     5: U,     6: R,     7: D
 
-<<<<<<< HEAD
-    auto& params                                   = m_model.parameters;
-    ContactFrequencyMatrix const& cont_freq_matrix = params.get_contact_patterns().get_cont_freq_mat();
-=======
-    SecirParams params         = get_secir_params();
+    const auto& params         = m_model.parameters;
     const auto& contact_matrix = params.get_contact_patterns().get_cont_freq_mat();
->>>>>>> 81cf39ef
 
     auto yt_eval = yt.eval();
 

/* 
* Copyright (C) 2020-2024 MEmilio
*
* Authors: Anna Wendler, Lena Ploetzke
*
* Contact: Martin J. Kuehn <Martin.Kuehn@DLR.de>
*
* Licensed under the Apache License, Version 2.0 (the "License");
* you may not use this file except in compliance with the License.
* You may obtain a copy of the License at
*
*     http://www.apache.org/licenses/LICENSE-2.0
*
* Unless required by applicable law or agreed to in writing, software
* distributed under the License is distributed on an "AS IS" BASIS,
* WITHOUT WARRANTIES OR CONDITIONS OF ANY KIND, either express or implied.
* See the License for the specific language governing permissions and
* limitations under the License.
*/
#ifndef IDE_SECIR_PARAMS_H
#define IDE_SECIR_PARAMS_H

#include "memilio/config.h"
#include "memilio/math/floating_point.h"
#include "memilio/utils/parameter_set.h"
#include "ide_secir/infection_state.h"
#include "memilio/math/eigen.h" // IWYU pragma: keep
#include "memilio/math/smoother.h" // IWYU pragma: keep
#include "memilio/epidemiology/state_age_function.h"
#include "memilio/epidemiology/uncertain_matrix.h"

#include <memory>
#include <vector>

namespace mio
{
namespace isecir
{

/**********************************************
* Define Parameters of the IDE-SECIHURD model *
**********************************************/

/**
 * @brief Transition distribution for each transition in #InfectionTransition.
 *
 * As a default we use SmootherCosine functions for all transitions with m_parameter=2.
 */
struct TransitionDistributions {

    using Type = std::vector<StateAgeFunctionWrapper>;
    static Type get_default()
    {
        SmootherCosine smoothcos(2.0);
        StateAgeFunctionWrapper delaydistribution(smoothcos);
        return std::vector<StateAgeFunctionWrapper>((int)InfectionTransition::Count, delaydistribution);
    }

    static std::string name()
    {
        return "TransitionDistributions";
    }
};

/**
 * @brief Defines the probability for each possible transition to take this flow/transition.
 */
struct TransitionProbabilities {
    /*For consistency, also define TransitionProbabilities for each transition in #InfectionTransition. 
    Transition Probabilities should be set to 1 if there is no possible other flow from starting compartment.*/
    using Type = std::vector<ScalarType>;
    static Type get_default()
    {
        std::vector<ScalarType> probs((int)InfectionTransition::Count, 0.5);
        // Set the following probablities to 1 as there is no other option to go anywhere else.
        probs[Eigen::Index(InfectionTransition::SusceptibleToExposed)]        = 1;
        probs[Eigen::Index(InfectionTransition::ExposedToInfectedNoSymptoms)] = 1;
        return probs;
    }

    static std::string name()
    {
        return "TransitionProbabilities";
    }
};

/**
 * @brief The contact patterns within the society are modelled using an UncertainContactMatrix.
 */
template <typename FP = double>
struct ContactPatterns {
    using Type = UncertainContactMatrix<FP>;

    static Type get_default()
    {
        ContactMatrixGroup contact_matrix = ContactMatrixGroup(1, 1);
        contact_matrix[0]                 = mio::ContactMatrix(Eigen::MatrixXd::Constant(1, 1, 10.));
        return Type(contact_matrix);
    }
    static std::string name()
    {
        return "ContactPatterns";
    }
};

/**
* @brief Probability of getting infected from a contact.
*/
struct TransmissionProbabilityOnContact {
    using Type = StateAgeFunctionWrapper;
    static Type get_default()
    {
        ConstantFunction constfunc(1.0);
        return StateAgeFunctionWrapper(constfunc);
    }
    static std::string name()
    {
        return "TransmissionProbabilityOnContact";
    }
};

/**
* @brief The relative InfectedNoSymptoms infectability.
*/
struct RelativeTransmissionNoSymptoms {
    using Type = StateAgeFunctionWrapper;
    static Type get_default()
    {
        ConstantFunction constfunc(1.0);
        return StateAgeFunctionWrapper(constfunc);
    }
    static std::string name()
    {
        return "RelativeTransmissionNoSymptoms";
    }
};

/**
* @brief The risk of infection from symptomatic cases in the SECIR model.
*/
struct RiskOfInfectionFromSymptomatic {
    using Type = StateAgeFunctionWrapper;
    static Type get_default()
    {
        ConstantFunction constfunc(1.0);
        return StateAgeFunctionWrapper(constfunc);
    }
    static std::string name()
    {
        return "RiskOfInfectionFromSymptomatic";
    }
};

// Define Parameterset for IDE SECIR model.
template <typename FP = double>
using ParametersBase =
    ParameterSet<TransitionDistributions, TransitionProbabilities, ContactPatterns<FP>,
                 TransmissionProbabilityOnContact, RelativeTransmissionNoSymptoms, RiskOfInfectionFromSymptomatic>;

/**
 * @brief Parameters of an age-resolved SECIR/SECIHURD model.
 */
template <typename FP = double>
class Parameters : public ParametersBase<FP>
{
public:
    Parameters()
        : ParametersBase<FP>()
    {
    }

    /**
     * @brief Checks whether all Parameters satisfy their corresponding constraints and logs an error.
     * @param dt Time step size which is used to get model specific StateAgeFunction%s support.
     * @return Returns true if one (or more) constraint(s) are not satisfied, otherwise false.
     */
    bool check_constraints() const
    {
        // For parameters potentially depending on the infectious age, values are checked
        // equidistantly on a realistic maximum window.
        // Please note that this is an incomplete check on correctness.
        size_t infectious_window_check = 50; // parameter defining minimal window on x-axis
        for (size_t i = 0; i < infectious_window_check; i++) {
            if (this->template get<TransmissionProbabilityOnContact>().eval((ScalarType)i) < 0.0 ||
                this->template get<TransmissionProbabilityOnContact>().eval((ScalarType)i) > 1.0) {
                log_error("Constraint check: TransmissionProbabilityOnContact smaller {:d} or larger {:d} at some "
                          "time {:d}",
                          0, 1, i);
                return true;
            }
        }

        for (size_t i = 0; i < infectious_window_check; i++) {
            if (this->template get<RelativeTransmissionNoSymptoms>().eval((ScalarType)i) < 0.0 ||
                this->template get<RelativeTransmissionNoSymptoms>().eval((ScalarType)i) > 1.0) {
                log_error("Constraint check: RelativeTransmissionNoSymptoms smaller {:d} or larger {:d} at some "
                          "time {:d}",
                          0, 1, i);
                return true;
            }
        }

        for (size_t i = 0; i < infectious_window_check; i++) {
            if (this->template get<RiskOfInfectionFromSymptomatic>().eval((ScalarType)i) < 0.0 ||
                this->template get<RiskOfInfectionFromSymptomatic>().eval((ScalarType)i) > 1.0) {
                log_error("Constraint check: RiskOfInfectionFromSymptomatic smaller {:d} or larger {:d} at some "
                          "time {:d}",
                          0, 1, i);
                return true;
            }
        }

        for (size_t i = 0; i < (int)InfectionTransition::Count; i++) {
            if (this->template get<TransitionProbabilities>()[i] < 0.0 ||
                this->template get<TransitionProbabilities>()[i] > 1.0) {
                log_error("Constraint check: One parameter in TransitionProbabilities smaller {:d} or larger {:d}", 0,
                          1);
                return true;
            }
        }

        if (!floating_point_equal(
                this->template get<TransitionProbabilities>()[(int)InfectionTransition::SusceptibleToExposed], 1.0,
                1e-14)) {
            log_error("Constraint check: Parameter transition probability for SusceptibleToExposed unequal to {:d}", 1);
            return true;
        }

        if (!floating_point_equal(
                this->template get<TransitionProbabilities>()[(int)InfectionTransition::ExposedToInfectedNoSymptoms],
                1.0, 1e-14)) {
            log_error(
                "Constraint check: Parameter transition probability for ExposedToInfectedNoSymptoms unequal to {:d}",
                1);
            return true;
        }

        if (!floating_point_equal(this->template get<TransitionProbabilities>()[(
                                      int)InfectionTransition::InfectedNoSymptomsToInfectedSymptoms] +
                                      this->template get<TransitionProbabilities>()[(
                                          int)InfectionTransition::InfectedNoSymptomsToRecovered],
                                  1.0, 1e-14)) {
            log_error("Constraint check: Sum of transition probability for InfectedNoSymptomsToInfectedSymptoms and "
                      "InfectedNoSymptomsToRecovered not equal to {:d}",

                      1);
            return true;
        }
        if (!floating_point_equal(this->template get<TransitionProbabilities>()[(
                                      int)InfectionTransition::InfectedSymptomsToInfectedSevere] +
                                      this->template get<TransitionProbabilities>()[(
                                          int)InfectionTransition::InfectedSymptomsToRecovered],
                                  1.0, 1e-14)) {
            log_error("Constraint check: Sum of transition probability for InfectedSymptomsToInfectedSevere and "
                      "InfectedSymptomsToRecovered not equal to {:d}",
                      1);
            return true;
        }

        if (!floating_point_equal(
                this->template get<TransitionProbabilities>()[(
                    int)InfectionTransition::InfectedSevereToInfectedCritical] +
                    this->template get<TransitionProbabilities>()[(int)InfectionTransition::InfectedSevereToRecovered],
                1.0, 1e-14)) {
            log_error("Constraint check: Sum of transition probability for InfectedSevereToInfectedCritical and "
                      "InfectedSevereToRecovered not equal to {:d}",
                      1);
            return true;
        }

        if (!floating_point_equal(
                this->template get<TransitionProbabilities>()[(int)InfectionTransition::InfectedCriticalToDead] +
                    this->template get<TransitionProbabilities>()[(
                        int)InfectionTransition::InfectedCriticalToRecovered],
                1.0, 1e-14)) {
            log_error("Constraint check: Sum of transition probability for InfectedCriticalToDead and "
                      "InfectedCriticalToRecovered not equal to {:d}",
                      1);
            return true;
        }
<<<<<<< HEAD

        for (size_t i = 0; i < (int)InfectionTransition::Count; i++) {
            if (floating_point_less(this->template get<TransitionDistributions>()[i].get_support_max(10), 0.0, 1e-14)) {
                log_error("Constraint check: One parameter in TransitionDistributions has invalid support.");
=======
        /* The first entry of TransitionDistributions is not checked because the distribution S->E is never used 
        (and it makes no sense to use the distribution). The support does not need to be valid.*/
        for (size_t i = 1; i < (int)InfectionTransition::Count; i++) {
            if (floating_point_less(this->get<TransitionDistributions>()[i].get_support_max(10), 0.0, 1e-14)) {
                log_error("Constraint check: One function in TransitionDistributions has invalid support.");
>>>>>>> 058b3ccb
                return true;
            }
        }

        return false;
    }

    /**
     * deserialize an object of this class.
     * @see mio::deserialize
     */
    template <class IOContext>
    static IOResult<Parameters> deserialize(IOContext& io)
    {
        BOOST_OUTCOME_TRY(base, ParametersBase<FP>::deserialize(io));
        return success(Parameters(std::move(base)));
    }

private:
    Parameters(ParametersBase<FP>&& base)
        : ParametersBase<FP>(std::move(base))
    {
    }
};

} // namespace isecir
} // namespace mio

#endif // IDE_SECIR_PARAMS_H<|MERGE_RESOLUTION|>--- conflicted
+++ resolved
@@ -278,18 +278,11 @@
                       1);
             return true;
         }
-<<<<<<< HEAD
-
-        for (size_t i = 0; i < (int)InfectionTransition::Count; i++) {
-            if (floating_point_less(this->template get<TransitionDistributions>()[i].get_support_max(10), 0.0, 1e-14)) {
-                log_error("Constraint check: One parameter in TransitionDistributions has invalid support.");
-=======
         /* The first entry of TransitionDistributions is not checked because the distribution S->E is never used 
         (and it makes no sense to use the distribution). The support does not need to be valid.*/
         for (size_t i = 1; i < (int)InfectionTransition::Count; i++) {
-            if (floating_point_less(this->get<TransitionDistributions>()[i].get_support_max(10), 0.0, 1e-14)) {
+            if (floating_point_less(this->template get<TransitionDistributions>()[i].get_support_max(10), 0.0, 1e-14)) {
                 log_error("Constraint check: One function in TransitionDistributions has invalid support.");
->>>>>>> 058b3ccb
                 return true;
             }
         }

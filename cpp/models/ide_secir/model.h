/* 
* Copyright (C) 2020-2024 MEmilio
*
* Authors: Anna Wendler, Lena Ploetzke, Martin J. Kuehn
*
* Contact: Martin J. Kuehn <Martin.Kuehn@DLR.de>
*
* Licensed under the Apache License, Version 2.0 (the "License");
* you may not use this file except in compliance with the License.
* You may obtain a copy of the License at
*
*     http://www.apache.org/licenses/LICENSE-2.0
*
* Unless required by applicable law or agreed to in writing, software
* distributed under the License is distributed on an "AS IS" BASIS,
* WITHOUT WARRANTIES OR CONDITIONS OF ANY KIND, either express or implied.
* See the License for the specific language governing permissions and
* limitations under the License.
*/

#ifndef IDESECIR_MODEL_H
#define IDESECIR_MODEL_H

#include "ide_secir/parameters.h" // IWYU pragma: keep
#include "ide_secir/infection_state.h"
#include "memilio/config.h"
#include "memilio/utils/time_series.h"
#include "infection_state.h"
#include "memilio/config.h"
#include "memilio/utils/logging.h"
#include "memilio/math/eigen.h" // IWYU pragma: keep

namespace mio
{
namespace isecir
{
template <typename FP = double>
class Model
{
    using ParameterSet = Parameters<FP>;

public:
    /**
    * @brief Constructor to create an IDE SECIR model.
    *
    * @param[in, out] init TimeSeries with the initial values of the number of individuals, 
    *   which transit within one timestep dt_init from one compartment to another.
    *   Possible transitions are specified in as #InfectionTransition%s.
    *   Considered points of times should have the distance dt_init and the last time point should be 0. 
    *   The time history must reach a certain point in the past so that the simulation can be performed.
    *   A warning is displayed if the condition is violated.
    * @param[in] dt_init The size of the time step used for numerical simulation.
    * @param[in] N_init The population of the considered region.
    * @param[in] Dead_before The total number of deaths at the time point - dt_init.
    * @param[in, out] Parameterset_init Used Parameters for simulation. 
    */

    Model(TimeSeries<ScalarType>&& init, ScalarType N_init, ScalarType Dead_before,
          const ParameterSet& Parameterset_init = ParameterSet())
        : parameters{Parameterset_init}
        , m_transitions{std::move(init)}
        , m_populations{TimeSeries<ScalarType>(Eigen::Index(InfectionState::Count))}
        , m_N{N_init}
        , m_deaths_before{Dead_before}
    {
        m_populations.add_time_point<Eigen::VectorXd>(
            0, TimeSeries<ScalarType>::Vector::Constant((int)InfectionState::Count, 0));
        m_populations[Eigen::Index(0)][Eigen::Index(InfectionState::Dead)] =
            m_deaths_before + m_transitions.get_last_value()[Eigen::Index(InfectionTransition::InfectedCriticalToDead)];
    }

    /**
    * @brief Checks constraints on model parameters.
    */
    void check_constraints(ScalarType dt) const
    {
        if (!(m_populations.get_num_time_points() > 0)) {
            log_error("Model construction failed. No initial time point for populations.");
        }

        for (int i = 0; i < (int)InfectionState::Count; i++) {
            if (m_populations[0][i] < 0) {
                log_error("Initialization failed. Initial values for populations are less than zero.");
            }
        }

        if (!((int)m_transitions.get_num_elements() == (int)InfectionTransition::Count)) {
            log_error(
                "Initialization failed. Number of elements in transition vector does not match the required number.");
        }

        ScalarType support_max = std::max(
<<<<<<< HEAD
            {parameters.template get<TransitionDistributions>()[(int)InfectionTransition::ExposedToInfectedNoSymptoms]
                 .get_support_max(dt),
             parameters
                 .template get<TransitionDistributions>()[(
                     int)InfectionTransition::InfectedNoSymptomsToInfectedSymptoms]
                 .get_support_max(dt),
             parameters.template get<TransitionDistributions>()[(int)InfectionTransition::InfectedNoSymptomsToRecovered]
                 .get_support_max(dt),
             parameters
                 .template get<TransitionDistributions>()[(int)InfectionTransition::InfectedSymptomsToInfectedSevere]
                 .get_support_max(dt),
             parameters.template get<TransitionDistributions>()[(int)InfectionTransition::InfectedSymptomsToRecovered]
                 .get_support_max(dt),
             parameters
                 .template get<TransitionDistributions>()[(int)InfectionTransition::InfectedSevereToInfectedCritical]
                 .get_support_max(dt),
             parameters.template get<TransitionDistributions>()[(int)InfectionTransition::InfectedSevereToRecovered]
                 .get_support_max(dt),
             parameters.template get<TransitionDistributions>()[(int)InfectionTransition::InfectedCriticalToDead]
                 .get_support_max(dt),
             parameters.template get<TransitionDistributions>()[(int)InfectionTransition::InfectedCriticalToRecovered]
                 .get_support_max(dt)});
=======
            {parameters.get<TransitionDistributions>()[(int)InfectionTransition::ExposedToInfectedNoSymptoms]
                 .get_support_max(dt, m_tol),
             parameters.get<TransitionDistributions>()[(int)InfectionTransition::InfectedNoSymptomsToInfectedSymptoms]
                 .get_support_max(dt, m_tol),
             parameters.get<TransitionDistributions>()[(int)InfectionTransition::InfectedNoSymptomsToRecovered]
                 .get_support_max(dt, m_tol),
             parameters.get<TransitionDistributions>()[(int)InfectionTransition::InfectedSymptomsToInfectedSevere]
                 .get_support_max(dt, m_tol),
             parameters.get<TransitionDistributions>()[(int)InfectionTransition::InfectedSymptomsToRecovered]
                 .get_support_max(dt, m_tol),
             parameters.get<TransitionDistributions>()[(int)InfectionTransition::InfectedSevereToInfectedCritical]
                 .get_support_max(dt, m_tol),
             parameters.get<TransitionDistributions>()[(int)InfectionTransition::InfectedSevereToRecovered]
                 .get_support_max(dt, m_tol),
             parameters.get<TransitionDistributions>()[(int)InfectionTransition::InfectedCriticalToDead]
                 .get_support_max(dt, m_tol),
             parameters.get<TransitionDistributions>()[(int)InfectionTransition::InfectedCriticalToRecovered]
                 .get_support_max(dt, m_tol)});
>>>>>>> 5bef2c8a

        if (m_transitions.get_num_time_points() < (Eigen::Index)std::ceil(support_max / dt)) {
            log_error(
                "Initialization failed. Not enough time points for transitions given before start of simulation.");
        }

        parameters.check_constraints();
    }

    /**
     * @brief Calculate the number of individuals in each compartment for time 0.
     * 
     * Initial transitions are used to calculate the initial compartment sizes.
     * @param[in] dt Time discretization step size.
     */
    void initialize(ScalarType dt)
    {
        // compute Susceptibles at time 0  and m_forceofinfection at time -m_dt as initial values for discretization scheme
        // use m_forceofinfection at -m_dt to be consistent with further calculations of S (see compute_susceptibles()),
        // where also the value of m_forceofinfection for the previous timestep is used
        update_forceofinfection(dt, true);
        if (m_forceofinfection > 0) {
            m_populations[Eigen::Index(0)][Eigen::Index(InfectionState::Susceptible)] =
                m_transitions.get_last_value()[Eigen::Index(InfectionTransition::SusceptibleToExposed)] /
                (dt * m_forceofinfection);

            //calculate other compartment sizes for t=0
            other_compartments_current_timestep(dt);

            //R; need an initial value for R, therefore do not calculate via compute_recovered()
            m_populations[Eigen::Index(0)][Eigen::Index(InfectionState::Recovered)] =
                m_N - m_populations[Eigen::Index(0)][Eigen::Index(InfectionState::Susceptible)] -
                m_populations[Eigen::Index(0)][Eigen::Index(InfectionState::Exposed)] -
                m_populations[Eigen::Index(0)][Eigen::Index(InfectionState::InfectedNoSymptoms)] -
                m_populations[Eigen::Index(0)][Eigen::Index(InfectionState::InfectedSymptoms)] -
                m_populations[Eigen::Index(0)][Eigen::Index(InfectionState::InfectedSevere)] -
                m_populations[Eigen::Index(0)][Eigen::Index(InfectionState::InfectedCritical)] -
                m_populations[Eigen::Index(0)][Eigen::Index(InfectionState::Dead)];
        }
        else if (m_populations[Eigen::Index(0)][Eigen::Index(InfectionState::Susceptible)] > 1e-12) {
            //take initialized value for Susceptibles if value can't be calculated via the standard formula
            //calculate other compartment sizes for t=0
            other_compartments_current_timestep(dt);

            //R; need an initial value for R, therefore do not calculate via compute_recovered()
            m_populations[Eigen::Index(0)][Eigen::Index(InfectionState::Recovered)] =
                m_N - m_populations[Eigen::Index(0)][Eigen::Index(InfectionState::Susceptible)] -
                m_populations[Eigen::Index(0)][Eigen::Index(InfectionState::Exposed)] -
                m_populations[Eigen::Index(0)][Eigen::Index(InfectionState::InfectedNoSymptoms)] -
                m_populations[Eigen::Index(0)][Eigen::Index(InfectionState::InfectedSymptoms)] -
                m_populations[Eigen::Index(0)][Eigen::Index(InfectionState::InfectedSevere)] -
                m_populations[Eigen::Index(0)][Eigen::Index(InfectionState::InfectedCritical)] -
                m_populations[Eigen::Index(0)][Eigen::Index(InfectionState::Dead)];
        }
        else if (m_populations[Eigen::Index(0)][Eigen::Index(InfectionState::Recovered)] > 1e-12) {
            //if value for Recovered is initialized and standard method is not applicable, calculate Susceptibles via other compartments
            //determining other compartment sizes is not dependent of Susceptibles(0), just of the transitions of the past.
            //calculate other compartment sizes for t=0
            other_compartments_current_timestep(dt);

            m_populations[Eigen::Index(0)][Eigen::Index(InfectionState::Susceptible)] =
                m_N - m_populations[Eigen::Index(0)][Eigen::Index(InfectionState::Exposed)] -
                m_populations[Eigen::Index(0)][Eigen::Index(InfectionState::InfectedNoSymptoms)] -
                m_populations[Eigen::Index(0)][Eigen::Index(InfectionState::InfectedSymptoms)] -
                m_populations[Eigen::Index(0)][Eigen::Index(InfectionState::InfectedSevere)] -
                m_populations[Eigen::Index(0)][Eigen::Index(InfectionState::InfectedCritical)] -
                m_populations[Eigen::Index(0)][Eigen::Index(InfectionState::Recovered)] -
                m_populations[Eigen::Index(0)][Eigen::Index(InfectionState::Dead)];
        }
        else {
            log_error("Error occured while initializing compartments: Force of infection is evaluated to 0 and neither "
                      "Susceptibles nor Recovered for time 0 were set. One of them should be larger 0.");
        }

        // compute m_forceofinfection at time 0 needed for further simulation
        update_forceofinfection(dt);
    }

    /**
    * @brief Computes number of Susceptibles for the current last time in m_populations.
    *
    * Number is computed using previous number of Susceptibles and the force of infection (also from previous timestep).
    * Number is stored at the matching index in m_populations.
    * @param[in] dt Time discretization step size.    
    */
    void compute_susceptibles(ScalarType dt)
    {
        Eigen::Index num_time_points = m_populations.get_num_time_points();
        // using number of susceptibles from previous time step and force of infection from previous time step:
        // compute current number of susceptibles and store susceptibles in m_populations
        m_populations.get_last_value()[Eigen::Index(InfectionState::Susceptible)] =
            m_populations[num_time_points - 2][Eigen::Index(InfectionState::Susceptible)] /
            (1 + dt * m_forceofinfection);
    }

    /**
     * @brief Computes size of a flow.
     * 
     * Computes size of one flow from #InfectionTransition, specified in idx_InfectionTransitions, for the current 
     * last time value in m_transitions.
     *
     * @param[in] idx_InfectionTransitions Specifies the considered flow from #InfectionTransition.
     * @param[in] idx_IncomingFlow Index of the flow in #InfectionTransition, which goes to the considered starting
     *      compartment of the flow specified in idx_InfectionTransitions. Size of considered flow is calculated via 
     *      the value of this incoming flow.
     * @param[in] dt Time step to compute flow for.
     */
    void compute_flow(int idx_InfectionTransitions, Eigen::Index idx_IncomingFlow, ScalarType dt)
    {
        ScalarType sum = 0;
        /* In order to satisfy TransitionDistribution(m_dt*i) = 0 for all i >= k, k is determined by the maximum support of the distribution.
    Since we are using a backwards difference scheme to compute the derivative, we have that the
    derivative of TransitionDistribution(m_dt*i) = 0 for all i >= k+1.

    Hence calc_time_index goes until std::ceil(support_max/m_dt) since for std::ceil(support_max/m_dt)+1 all terms are already zero.
    This needs to be adjusted if we are changing the finite difference scheme */

        Eigen::Index calc_time_index = (Eigen::Index)std::ceil(
            parameters.template get<TransitionDistributions>()[idx_InfectionTransitions].get_support_max(dt) / dt);

        Eigen::Index num_time_points = m_transitions.get_num_time_points();

        for (Eigen::Index i = num_time_points - 1 - calc_time_index; i < num_time_points - 1; i++) {
            // (num_time_points - 1 - i)* m_dt is the time, the individuals has already spent in this state.

            ScalarType state_age = (num_time_points - 1 - i) * dt;

            // backward difference scheme to approximate first derivative
            sum += (parameters.template get<TransitionDistributions>()[idx_InfectionTransitions].eval(state_age) -
                    parameters.template get<TransitionDistributions>()[idx_InfectionTransitions].eval(state_age - dt)) /
                   dt * m_transitions[i + 1][idx_IncomingFlow];
        }

        m_transitions.get_last_value()[Eigen::Index(idx_InfectionTransitions)] =
            (-dt) * parameters.template get<TransitionProbabilities>()[idx_InfectionTransitions] * sum;
    }

    /**
     * @brief Sets all required flows for the current last timestep in m_transitions.
     *
     * New values are stored in m_transitions. Most values are computed via the function compute_flow().
     *
     * @param[in] dt Time step.
     */
    void flows_current_timestep(ScalarType dt)
    {
        // calculate flow from S to E with force of infection from previous time step und susceptibles from current time step
        m_transitions.get_last_value()[Eigen::Index(InfectionTransition::SusceptibleToExposed)] =
            dt * m_forceofinfection * m_populations.get_last_value()[Eigen::Index(InfectionState::Susceptible)];
        // calculate all other flows with compute_flow
        // flow from E to C
        compute_flow((int)InfectionTransition::ExposedToInfectedNoSymptoms,
                     Eigen::Index(InfectionTransition::SusceptibleToExposed), dt);
        // flow from C to I
        compute_flow((int)InfectionTransition::InfectedNoSymptomsToInfectedSymptoms,
                     Eigen::Index(InfectionTransition::ExposedToInfectedNoSymptoms), dt);
        // flow from C to R
        compute_flow((int)InfectionTransition::InfectedNoSymptomsToRecovered,
                     Eigen::Index(InfectionTransition::ExposedToInfectedNoSymptoms), dt);
        // flow from I to H
        compute_flow((int)InfectionTransition::InfectedSymptomsToInfectedSevere,
                     Eigen::Index(InfectionTransition::InfectedNoSymptomsToInfectedSymptoms), dt);
        // flow from I to R
        compute_flow((int)InfectionTransition::InfectedSymptomsToRecovered,
                     Eigen::Index(InfectionTransition::InfectedNoSymptomsToInfectedSymptoms), dt);
        // flow from H to U
        compute_flow((int)InfectionTransition::InfectedSevereToInfectedCritical,
                     Eigen::Index(InfectionTransition::InfectedSymptomsToInfectedSevere), dt);
        // flow from to H to R
        compute_flow((int)InfectionTransition::InfectedSevereToRecovered,
                     Eigen::Index(InfectionTransition::InfectedSymptomsToInfectedSevere), dt);
        // flow from U to D
        compute_flow((int)InfectionTransition::InfectedCriticalToDead,
                     Eigen::Index(InfectionTransition::InfectedSevereToInfectedCritical), dt);
        // flow from U to R
        compute_flow((int)InfectionTransition::InfectedCriticalToRecovered,
                     Eigen::Index(InfectionTransition::InfectedSevereToInfectedCritical), dt);
    }

    /**
     * @brief Computes total number of Deaths for the current last time in m_populations.
     * 
     * Number is stored in m_populations.
     *
     */
    void compute_deaths()
    {
        Eigen::Index num_time_points = m_populations.get_num_time_points();

        m_populations.get_last_value()[Eigen::Index(InfectionState::Dead)] =
            m_populations[num_time_points - 2][Eigen::Index(InfectionState::Dead)] +
            m_transitions.get_last_value()[Eigen::Index(InfectionTransition::InfectedCriticalToDead)];
    }

    /**
     * @brief Computes force of infection for the current last time in m_transitions.
     * 
     * Computed value is stored in m_forceofinfection.
     * 
     * @param[in] dt Time discretization step size.          
     * @param[in] initialization if true we are in the case of the initilization of the model. 
     *      For this we need forceofinfection at timepoint -dt which differs to usually used timepoints.
     */
    void update_forceofinfection(ScalarType dt, bool initialization = false)
    {
        m_forceofinfection = 0;

        // determine the relevant calculation area = union of the supports of the relevant transition distributions
        ScalarType calc_time = std::max(
            {parameters
                 .template get<TransitionDistributions>()[(
                     int)InfectionTransition::InfectedNoSymptomsToInfectedSymptoms]
                 .get_support_max(dt),
             parameters.template get<TransitionDistributions>()[(int)InfectionTransition::InfectedNoSymptomsToRecovered]
                 .get_support_max(dt),
             parameters
                 .template get<TransitionDistributions>()[(int)InfectionTransition::InfectedSymptomsToInfectedSevere]
                 .get_support_max(dt),
             parameters.template get<TransitionDistributions>()[(int)InfectionTransition::InfectedSymptomsToRecovered]
                 .get_support_max(dt)});

        // corresponding index
        /* need calc_time_index timesteps in sum,
     subtract 1 because in the last summand all TransitionDistributions evaluate to 0 (by definition of support_max)*/
        Eigen::Index calc_time_index = (Eigen::Index)std::ceil(calc_time / dt) - 1;

        Eigen::Index num_time_points;
        ScalarType current_time;
        ScalarType deaths;

        if (initialization) {
            // determine m_forceofinfection at time -m_dt which is the penultimate timepoint in m_transitions
            num_time_points = m_transitions.get_num_time_points() - 1;
            current_time    = -dt;
            deaths          = m_deaths_before;
        }
        else {
            // determine m_forceofinfection for current last time in m_transitions.
            num_time_points = m_transitions.get_num_time_points();
            current_time    = m_transitions.get_last_time();
            deaths          = m_populations.get_last_value()[Eigen::Index(InfectionState::Dead)];
        }

        for (Eigen::Index i = num_time_points - 1 - calc_time_index; i < num_time_points - 1; i++) {

            ScalarType state_age = (num_time_points - 1 - i) * dt;

            m_forceofinfection +=
                parameters.template get<TransmissionProbabilityOnContact>().eval(state_age) *
                parameters.template get<ContactPatterns<FP>>().get_cont_freq_mat().get_matrix_at(current_time)(0, 0) *
                ((parameters.template get<TransitionProbabilities>()[(
                      int)InfectionTransition::InfectedNoSymptomsToInfectedSymptoms] *
                      parameters
                          .template get<TransitionDistributions>()[(
                              int)InfectionTransition::InfectedNoSymptomsToInfectedSymptoms]
                          .eval(state_age) +
                  parameters.template get<TransitionProbabilities>()[(
                      int)InfectionTransition::InfectedNoSymptomsToRecovered] *
                      parameters
                          .template get<TransitionDistributions>()[(
                              int)InfectionTransition::InfectedNoSymptomsToRecovered]
                          .eval(state_age)) *
                     m_transitions[i + 1][Eigen::Index(InfectionTransition::ExposedToInfectedNoSymptoms)] *
                     parameters.template get<RelativeTransmissionNoSymptoms>().eval(state_age) +
                 (parameters.template get<TransitionProbabilities>()[(
                      int)InfectionTransition::InfectedSymptomsToInfectedSevere] *
                      parameters
                          .template get<TransitionDistributions>()[(
                              int)InfectionTransition::InfectedSymptomsToInfectedSevere]
                          .eval(state_age) +
                  parameters.template get<TransitionProbabilities>()[(
                      int)InfectionTransition::InfectedSymptomsToRecovered] *
                      parameters
                          .template get<TransitionDistributions>()[(
                              int)InfectionTransition::InfectedSymptomsToRecovered]
                          .eval(state_age)) *
                     m_transitions[i + 1][Eigen::Index(InfectionTransition::InfectedNoSymptomsToInfectedSymptoms)] *
                     parameters.template get<RiskOfInfectionFromSymptomatic>().eval(state_age));
        }
        m_forceofinfection = 1 / (m_N - deaths) * m_forceofinfection;
    }

    /**
     * @brief Get the size of the compartment specified in idx_InfectionState at the current last time in m_populations.
     * 
     * Calculation is reasonable for all compartments except S, R, D. 
     * Therefore, we have alternative functions for those compartments.
     *
     * @param[in] idx_InfectionState Specifies the considered #InfectionState
     * @param[in] idx_IncomingFlow Specifies the index of the infoming flow to #InfectionState in m_transitions. 
     * @param[in] idx_TransitionDistribution1 Specifies the index of the first relevant TransitionDistribution, 
     *              related to a flow from the considered #InfectionState to any other #InfectionState.
     *              This index is also used for related probability.
     * @param[in] idx_TransitionDistribution2 Specifies the index of the second relevant TransitionDistribution, 
     *              related to a flow from the considered #InfectionState to any other #InfectionState (in most cases to Recovered). 
     *              Necessary related probability is calculated via 1-probability[idx_TransitionDistribution1].
     * @param[in] dt Time discretization step size.
     */
    void compute_compartment(Eigen::Index idx_InfectionState, Eigen::Index idx_IncomingFlow,
                             int idx_TransitionDistribution1, int idx_TransitionDistribution2, ScalarType dt)
    {
        ScalarType sum = 0;

        // determine relevant calculation area and corresponding index
        ScalarType calc_time = std::max(
            parameters.template get<TransitionDistributions>()[idx_TransitionDistribution1].get_support_max(dt),
            parameters.template get<TransitionDistributions>()[idx_TransitionDistribution2].get_support_max(dt));

        Eigen::Index calc_time_index = (Eigen::Index)std::ceil(calc_time / dt) - 1;

        Eigen::Index num_time_points = m_transitions.get_num_time_points();

        for (Eigen::Index i = num_time_points - 1 - calc_time_index; i < num_time_points - 1; i++) {

            ScalarType state_age = (num_time_points - 1 - i) * dt;

            sum +=
                (parameters.template get<TransitionProbabilities>()[idx_TransitionDistribution1] *
                     parameters.template get<TransitionDistributions>()[idx_TransitionDistribution1].eval(state_age) +
                 (1 - parameters.template get<TransitionProbabilities>()[idx_TransitionDistribution1]) *
                     parameters.template get<TransitionDistributions>()[idx_TransitionDistribution2].eval(state_age)) *
                m_transitions[i + 1][idx_IncomingFlow];
        }

        m_populations.get_last_value()[idx_InfectionState] = sum;
    }

    /**
     * @brief Sets all values of remaining compartments (compartments apart from S, R, D) for the current last timestep in m_populations.
     *
     * New values are stored in m_populations. Most values are computed via the function get_size_of_compartments().
     * 
     * @param[in] dt Time discretization step size.
     */
    void other_compartments_current_timestep(ScalarType dt)
    {
        // E
        compute_compartment(Eigen::Index(InfectionState::Exposed),
                            Eigen::Index(InfectionTransition::SusceptibleToExposed),
                            (int)InfectionTransition::ExposedToInfectedNoSymptoms, 0,
                            dt); // this is a dummy index as there is no transition from E to R in our model,
        // write any transition here as probability from E to R is 0
        // C
        compute_compartment(Eigen::Index(InfectionState::InfectedNoSymptoms),
                            Eigen::Index(InfectionTransition::ExposedToInfectedNoSymptoms),
                            (int)InfectionTransition::InfectedNoSymptomsToInfectedSymptoms,
                            (int)InfectionTransition::InfectedNoSymptomsToRecovered, dt);
        // I
        compute_compartment(Eigen::Index(InfectionState::InfectedSymptoms),
                            Eigen::Index(InfectionTransition::InfectedNoSymptomsToInfectedSymptoms),
                            (int)InfectionTransition::InfectedSymptomsToInfectedSevere,
                            (int)InfectionTransition::InfectedSymptomsToRecovered, dt);
        // H
        compute_compartment(Eigen::Index(InfectionState::InfectedSevere),
                            Eigen::Index(InfectionTransition::InfectedSymptomsToInfectedSevere),
                            (int)InfectionTransition::InfectedSevereToInfectedCritical,
                            (int)InfectionTransition::InfectedSevereToRecovered, dt);
        // U
        compute_compartment(Eigen::Index(InfectionState::InfectedCritical),
                            Eigen::Index(InfectionTransition::InfectedSevereToInfectedCritical),
                            (int)InfectionTransition::InfectedCriticalToDead,
                            (int)InfectionTransition::InfectedCriticalToRecovered, dt);
    }

    /**
     * @brief Computes total number of Recovered for the current last time in m_populations.
     * 
     * Number is stored in m_populations.
     *
     */
    void compute_recovered()
    {
        Eigen::Index num_time_points = m_populations.get_num_time_points();

        m_populations.get_last_value()[Eigen::Index(InfectionState::Recovered)] =
            m_populations[num_time_points - 2][Eigen::Index(InfectionState::Recovered)] +
            m_transitions.get_last_value()[Eigen::Index(InfectionTransition::InfectedNoSymptomsToRecovered)] +
            m_transitions.get_last_value()[Eigen::Index(InfectionTransition::InfectedSymptomsToRecovered)] +
            m_transitions.get_last_value()[Eigen::Index(InfectionTransition::InfectedSevereToRecovered)] +
            m_transitions.get_last_value()[Eigen::Index(InfectionTransition::InfectedCriticalToRecovered)];
    }

    /**
     * @brief Setter for the tolerance used to calculate the maximum support of the TransitionDistributions.
     *
     * @param[in] new_tol New tolerance.
     */
    void set_tol_for_support_max(ScalarType new_tol)
    {
        m_tol = new_tol;
    }

    ParameterSet parameters{}; ///< ParameterSet of Model Parameters.
    /* Attention: m_populations and m_transitions do not necessarily have the same number of time points due to the initialization part. */
    TimeSeries<ScalarType>
        m_transitions; ///< TimeSeries containing points of time and the corresponding number of transitions.
    TimeSeries<ScalarType>
        m_populations; ///< TimeSeries containing points of time and the corresponding number of people in defined #InfectionState%s.

private:
    ScalarType m_forceofinfection{0}; ///< Force of infection term needed for numerical scheme.
    ScalarType m_N{0}; ///< Total population size of the considered region.
    ScalarType m_deaths_before{0}; ///< Deaths before start of simulation (at time -m_dt).
    ScalarType m_tol{1e-10}; ///< Tolerance used to calculate the maximum support of the TransitionDistributions.
};

} // namespace isecir
} // namespace mio

#endif // IDESECIR_MODEL_H<|MERGE_RESOLUTION|>--- conflicted
+++ resolved
@@ -34,10 +34,10 @@
 {
 namespace isecir
 {
-template <typename FP = double>
+template <typename FP = ScalarType>
 class Model
 {
-    using ParameterSet = Parameters<FP>;
+    using ParameterSet = Parameters<ScalarType>;
 
 public:
     /**
@@ -68,7 +68,6 @@
         m_populations[Eigen::Index(0)][Eigen::Index(InfectionState::Dead)] =
             m_deaths_before + m_transitions.get_last_value()[Eigen::Index(InfectionTransition::InfectedCriticalToDead)];
     }
-
     /**
     * @brief Checks constraints on model parameters.
     */
@@ -90,30 +89,6 @@
         }
 
         ScalarType support_max = std::max(
-<<<<<<< HEAD
-            {parameters.template get<TransitionDistributions>()[(int)InfectionTransition::ExposedToInfectedNoSymptoms]
-                 .get_support_max(dt),
-             parameters
-                 .template get<TransitionDistributions>()[(
-                     int)InfectionTransition::InfectedNoSymptomsToInfectedSymptoms]
-                 .get_support_max(dt),
-             parameters.template get<TransitionDistributions>()[(int)InfectionTransition::InfectedNoSymptomsToRecovered]
-                 .get_support_max(dt),
-             parameters
-                 .template get<TransitionDistributions>()[(int)InfectionTransition::InfectedSymptomsToInfectedSevere]
-                 .get_support_max(dt),
-             parameters.template get<TransitionDistributions>()[(int)InfectionTransition::InfectedSymptomsToRecovered]
-                 .get_support_max(dt),
-             parameters
-                 .template get<TransitionDistributions>()[(int)InfectionTransition::InfectedSevereToInfectedCritical]
-                 .get_support_max(dt),
-             parameters.template get<TransitionDistributions>()[(int)InfectionTransition::InfectedSevereToRecovered]
-                 .get_support_max(dt),
-             parameters.template get<TransitionDistributions>()[(int)InfectionTransition::InfectedCriticalToDead]
-                 .get_support_max(dt),
-             parameters.template get<TransitionDistributions>()[(int)InfectionTransition::InfectedCriticalToRecovered]
-                 .get_support_max(dt)});
-=======
             {parameters.get<TransitionDistributions>()[(int)InfectionTransition::ExposedToInfectedNoSymptoms]
                  .get_support_max(dt, m_tol),
              parameters.get<TransitionDistributions>()[(int)InfectionTransition::InfectedNoSymptomsToInfectedSymptoms]
@@ -132,7 +107,6 @@
                  .get_support_max(dt, m_tol),
              parameters.get<TransitionDistributions>()[(int)InfectionTransition::InfectedCriticalToRecovered]
                  .get_support_max(dt, m_tol)});
->>>>>>> 5bef2c8a
 
         if (m_transitions.get_num_time_points() < (Eigen::Index)std::ceil(support_max / dt)) {
             log_error(
@@ -148,7 +122,7 @@
      * Initial transitions are used to calculate the initial compartment sizes.
      * @param[in] dt Time discretization step size.
      */
-    void initialize(ScalarType dt)
+    void initialize(FP dt)
     {
         // compute Susceptibles at time 0  and m_forceofinfection at time -m_dt as initial values for discretization scheme
         // use m_forceofinfection at -m_dt to be consistent with further calculations of S (see compute_susceptibles()),
@@ -251,7 +225,7 @@
     This needs to be adjusted if we are changing the finite difference scheme */
 
         Eigen::Index calc_time_index = (Eigen::Index)std::ceil(
-            parameters.template get<TransitionDistributions>()[idx_InfectionTransitions].get_support_max(dt) / dt);
+            parameters.get<TransitionDistributions>()[idx_InfectionTransitions].get_support_max(dt, m_tol) / dt);
 
         Eigen::Index num_time_points = m_transitions.get_num_time_points();
 
@@ -261,13 +235,13 @@
             ScalarType state_age = (num_time_points - 1 - i) * dt;
 
             // backward difference scheme to approximate first derivative
-            sum += (parameters.template get<TransitionDistributions>()[idx_InfectionTransitions].eval(state_age) -
-                    parameters.template get<TransitionDistributions>()[idx_InfectionTransitions].eval(state_age - dt)) /
+            sum += (parameters.get<TransitionDistributions>()[idx_InfectionTransitions].eval(state_age) -
+                    parameters.get<TransitionDistributions>()[idx_InfectionTransitions].eval(state_age - dt)) /
                    dt * m_transitions[i + 1][idx_IncomingFlow];
         }
 
         m_transitions.get_last_value()[Eigen::Index(idx_InfectionTransitions)] =
-            (-dt) * parameters.template get<TransitionProbabilities>()[idx_InfectionTransitions] * sum;
+            (-dt) * parameters.get<TransitionProbabilities>()[idx_InfectionTransitions] * sum;
     }
 
     /**
@@ -311,7 +285,6 @@
         compute_flow((int)InfectionTransition::InfectedCriticalToRecovered,
                      Eigen::Index(InfectionTransition::InfectedSevereToInfectedCritical), dt);
     }
-
     /**
      * @brief Computes total number of Deaths for the current last time in m_populations.
      * 
@@ -342,17 +315,14 @@
 
         // determine the relevant calculation area = union of the supports of the relevant transition distributions
         ScalarType calc_time = std::max(
-            {parameters
-                 .template get<TransitionDistributions>()[(
-                     int)InfectionTransition::InfectedNoSymptomsToInfectedSymptoms]
-                 .get_support_max(dt),
-             parameters.template get<TransitionDistributions>()[(int)InfectionTransition::InfectedNoSymptomsToRecovered]
-                 .get_support_max(dt),
-             parameters
-                 .template get<TransitionDistributions>()[(int)InfectionTransition::InfectedSymptomsToInfectedSevere]
-                 .get_support_max(dt),
-             parameters.template get<TransitionDistributions>()[(int)InfectionTransition::InfectedSymptomsToRecovered]
-                 .get_support_max(dt)});
+            {parameters.get<TransitionDistributions>()[(int)InfectionTransition::InfectedNoSymptomsToInfectedSymptoms]
+                 .get_support_max(dt, m_tol),
+             parameters.get<TransitionDistributions>()[(int)InfectionTransition::InfectedNoSymptomsToRecovered]
+                 .get_support_max(dt, m_tol),
+             parameters.get<TransitionDistributions>()[(int)InfectionTransition::InfectedSymptomsToInfectedSevere]
+                 .get_support_max(dt, m_tol),
+             parameters.get<TransitionDistributions>()[(int)InfectionTransition::InfectedSymptomsToRecovered]
+                 .get_support_max(dt, m_tol)});
 
         // corresponding index
         /* need calc_time_index timesteps in sum,
@@ -381,36 +351,29 @@
             ScalarType state_age = (num_time_points - 1 - i) * dt;
 
             m_forceofinfection +=
-                parameters.template get<TransmissionProbabilityOnContact>().eval(state_age) *
-                parameters.template get<ContactPatterns<FP>>().get_cont_freq_mat().get_matrix_at(current_time)(0, 0) *
-                ((parameters.template get<TransitionProbabilities>()[(
+                parameters.get<TransmissionProbabilityOnContact>().eval(state_age) *
+                parameters.get<ContactPatterns<FP>>().get_cont_freq_mat().get_matrix_at(current_time)(0, 0) *
+                ((parameters.get<TransitionProbabilities>()[(
                       int)InfectionTransition::InfectedNoSymptomsToInfectedSymptoms] *
                       parameters
-                          .template get<TransitionDistributions>()[(
+                          .get<TransitionDistributions>()[(
                               int)InfectionTransition::InfectedNoSymptomsToInfectedSymptoms]
                           .eval(state_age) +
-                  parameters.template get<TransitionProbabilities>()[(
-                      int)InfectionTransition::InfectedNoSymptomsToRecovered] *
-                      parameters
-                          .template get<TransitionDistributions>()[(
-                              int)InfectionTransition::InfectedNoSymptomsToRecovered]
+                  parameters.get<TransitionProbabilities>()[(int)InfectionTransition::InfectedNoSymptomsToRecovered] *
+                      parameters.get<TransitionDistributions>()[(int)InfectionTransition::InfectedNoSymptomsToRecovered]
                           .eval(state_age)) *
                      m_transitions[i + 1][Eigen::Index(InfectionTransition::ExposedToInfectedNoSymptoms)] *
-                     parameters.template get<RelativeTransmissionNoSymptoms>().eval(state_age) +
-                 (parameters.template get<TransitionProbabilities>()[(
-                      int)InfectionTransition::InfectedSymptomsToInfectedSevere] *
+                     parameters.get<RelativeTransmissionNoSymptoms>().eval(state_age) +
+                 (parameters
+                          .get<TransitionProbabilities>()[(int)InfectionTransition::InfectedSymptomsToInfectedSevere] *
                       parameters
-                          .template get<TransitionDistributions>()[(
-                              int)InfectionTransition::InfectedSymptomsToInfectedSevere]
+                          .get<TransitionDistributions>()[(int)InfectionTransition::InfectedSymptomsToInfectedSevere]
                           .eval(state_age) +
-                  parameters.template get<TransitionProbabilities>()[(
-                      int)InfectionTransition::InfectedSymptomsToRecovered] *
-                      parameters
-                          .template get<TransitionDistributions>()[(
-                              int)InfectionTransition::InfectedSymptomsToRecovered]
+                  parameters.get<TransitionProbabilities>()[(int)InfectionTransition::InfectedSymptomsToRecovered] *
+                      parameters.get<TransitionDistributions>()[(int)InfectionTransition::InfectedSymptomsToRecovered]
                           .eval(state_age)) *
                      m_transitions[i + 1][Eigen::Index(InfectionTransition::InfectedNoSymptomsToInfectedSymptoms)] *
-                     parameters.template get<RiskOfInfectionFromSymptomatic>().eval(state_age));
+                     parameters.get<RiskOfInfectionFromSymptomatic>().eval(state_age));
         }
         m_forceofinfection = 1 / (m_N - deaths) * m_forceofinfection;
     }
@@ -437,9 +400,9 @@
         ScalarType sum = 0;
 
         // determine relevant calculation area and corresponding index
-        ScalarType calc_time = std::max(
-            parameters.template get<TransitionDistributions>()[idx_TransitionDistribution1].get_support_max(dt),
-            parameters.template get<TransitionDistributions>()[idx_TransitionDistribution2].get_support_max(dt));
+        ScalarType calc_time =
+            std::max(parameters.get<TransitionDistributions>()[idx_TransitionDistribution1].get_support_max(dt, m_tol),
+                     parameters.get<TransitionDistributions>()[idx_TransitionDistribution2].get_support_max(dt, m_tol));
 
         Eigen::Index calc_time_index = (Eigen::Index)std::ceil(calc_time / dt) - 1;
 
@@ -449,12 +412,11 @@
 
             ScalarType state_age = (num_time_points - 1 - i) * dt;
 
-            sum +=
-                (parameters.template get<TransitionProbabilities>()[idx_TransitionDistribution1] *
-                     parameters.template get<TransitionDistributions>()[idx_TransitionDistribution1].eval(state_age) +
-                 (1 - parameters.template get<TransitionProbabilities>()[idx_TransitionDistribution1]) *
-                     parameters.template get<TransitionDistributions>()[idx_TransitionDistribution2].eval(state_age)) *
-                m_transitions[i + 1][idx_IncomingFlow];
+            sum += (parameters.get<TransitionProbabilities>()[idx_TransitionDistribution1] *
+                        parameters.get<TransitionDistributions>()[idx_TransitionDistribution1].eval(state_age) +
+                    (1 - parameters.get<TransitionProbabilities>()[idx_TransitionDistribution1]) *
+                        parameters.get<TransitionDistributions>()[idx_TransitionDistribution2].eval(state_age)) *
+                   m_transitions[i + 1][idx_IncomingFlow];
         }
 
         m_populations.get_last_value()[idx_InfectionState] = sum;

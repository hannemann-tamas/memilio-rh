--- conflicted
+++ resolved
@@ -156,19 +156,11 @@
 };
 
 /**
-<<<<<<< HEAD
-* @brief the incubation time in the SECIR model
-* @param tinc incubation time in day unit
-*/
-template <typename FP = double>
-struct IncubationTime {
-    using Type = CustomIndexArray<UncertainValue<FP>, AgeGroup>;
-=======
  * @brief the (mean) latent time in day unit
  */
+template <typename FP = double>
 struct TimeExposed {
-    using Type = CustomIndexArray<UncertainValue, AgeGroup>;
->>>>>>> d829c0f7
+    using Type = CustomIndexArray<UncertainValue<FP>, AgeGroup>;
     static Type get_default(AgeGroup size)
     {
         return Type(size, 1.);
@@ -180,44 +172,29 @@
 };
 
 /**
-<<<<<<< HEAD
+ * @brief the (mean) time in day unit for asymptomatic cases that are infected but
+ *        have not yet developed symptoms.
+ */
+template <typename FP = double>
+struct TimeInfectedNoSymptoms {
+    using Type = CustomIndexArray<UncertainValue<FP>, AgeGroup>;
+    static Type get_default(AgeGroup size)
+    {
+        return Type(size, 1.);
+    }
+    static std::string name()
+    {
+        return "TimeInfectedNoSymptoms";
+    }
+};
+
+/**
 * @brief the infectious time for symptomatic cases that are infected but
 *        who do not need to be hsopitalized in the SECIR model in day unit
 */
 template <typename FP = double>
 struct TimeInfectedSymptoms {
     using Type = CustomIndexArray<UncertainValue<FP>, AgeGroup>;
-=======
- * @brief the (mean) time in day unit for asymptomatic cases that are infected but
- *        have not yet developed symptoms.
- */
-struct TimeInfectedNoSymptoms {
-    using Type = CustomIndexArray<UncertainValue, AgeGroup>;
->>>>>>> d829c0f7
-    static Type get_default(AgeGroup size)
-    {
-        return Type(size, 1.);
-    }
-    static std::string name()
-    {
-        return "TimeInfectedNoSymptoms";
-    }
-};
-
-/**
-<<<<<<< HEAD
- * @brief the serial interval in the SECIR model in day unit
- */
-template <typename FP = double>
-struct SerialInterval {
-    using Type = CustomIndexArray<UncertainValue<FP>, AgeGroup>;
-=======
-* @brief the infectious time for symptomatic cases that are infected but
-*        who do not need to be hsopitalized in the SECIR model in day unit
-*/
-struct TimeInfectedSymptoms {
-    using Type = CustomIndexArray<UncertainValue, AgeGroup>;
->>>>>>> d829c0f7
     static Type get_default(AgeGroup size)
     {
         return Type(size, 1.);
@@ -601,9 +578,8 @@
 
 template <typename FP = double>
 using ParametersBase =
-<<<<<<< HEAD
     ParameterSet<StartDay, Seasonality<FP>, ICUCapacity<FP>, TestAndTraceCapacity<FP>, ContactPatterns<FP>,
-                 DynamicNPIsInfectedSymptoms<FP>, IncubationTime<FP>, TimeInfectedSymptoms<FP>, SerialInterval<FP>,
+                 DynamicNPIsInfectedSymptoms<FP>, TimeExposed<FP>, TimeInfectedNoSymptoms<FP>, TimeInfectedSymptoms<FP>,
                  TimeInfectedSevere<FP>, TimeInfectedCritical<FP>, TransmissionProbabilityOnContact<FP>,
                  RelativeTransmissionNoSymptoms<FP>, RecoveredPerInfectedNoSymptoms<FP>,
                  RiskOfInfectionFromSymptomatic<FP>, MaxRiskOfInfectionFromSymptomatic<FP>,
@@ -614,18 +590,6 @@
                  ReducInfectedSymptomsImprovedImmunity<FP>, ReducInfectedSevereCriticalDeadPartialImmunity<FP>,
                  ReducInfectedSevereCriticalDeadImprovedImmunity<FP>, ReducTimeInfectedMild<FP>,
                  InfectiousnessNewVariant<FP>, StartDayNewVariant>;
-=======
-    ParameterSet<StartDay, Seasonality, ICUCapacity, TestAndTraceCapacity, ContactPatterns, DynamicNPIsInfectedSymptoms,
-                 TimeExposed, TimeInfectedNoSymptoms, TimeInfectedSymptoms, TimeInfectedSevere, TimeInfectedCritical,
-                 TransmissionProbabilityOnContact, RelativeTransmissionNoSymptoms, RecoveredPerInfectedNoSymptoms,
-                 RiskOfInfectionFromSymptomatic, MaxRiskOfInfectionFromSymptomatic, SeverePerInfectedSymptoms,
-                 CriticalPerSevere, DeathsPerCritical, VaccinationGap, DaysUntilEffectivePartialImmunity,
-                 DaysUntilEffectiveImprovedImmunity, DailyFullVaccination, DailyFirstVaccination,
-                 ReducExposedPartialImmunity, ReducExposedImprovedImmunity, ReducInfectedSymptomsPartialImmunity,
-                 ReducInfectedSymptomsImprovedImmunity, ReducInfectedSevereCriticalDeadPartialImmunity,
-                 ReducInfectedSevereCriticalDeadImprovedImmunity, ReducTimeInfectedMild, InfectiousnessNewVariant,
-                 StartDayNewVariant>;
->>>>>>> d829c0f7
 
 /**
  * @brief Parameters of an age-resolved SECIR/SECIHURD model with paths for partial and improved immunity through vaccination.
@@ -728,50 +692,22 @@
         const double tol_times = 1e-1; // accepted tolerance for compartment stays
 
         for (auto i = AgeGroup(0); i < AgeGroup(m_num_groups); ++i) {
-<<<<<<< HEAD
-            if (this->template get<IncubationTime<FP>>()[i] < 2 * tol_times) {
-                log_warning("Constraint check: Parameter IncubationTime changed from {} to {}",
-                            this->template get<IncubationTime<FP>>()[i], tol_times);
-                this->template get<IncubationTime<FP>>()[i] = 2 * tol_times;
-                corrected                                   = true;
-            }
-
-            if (2 * this->template get<SerialInterval<FP>>()[i] <
-                this->template get<IncubationTime<FP>>()[i] + tol_times) {
-                log_warning("Constraint check: Parameter SerialInterval changed from {} to {}",
-                            this->template get<SerialInterval<FP>>()[i],
-                            0.5 * this->template get<IncubationTime<FP>>()[i] + tol_times / 2);
-                this->template get<SerialInterval<FP>>()[i] =
-                    0.5 * this->template get<IncubationTime<FP>>()[i] + tol_times / 2;
-                corrected = true;
-            }
-            else if (this->template get<SerialInterval<FP>>()[i] >
-                     this->template get<IncubationTime<FP>>()[i] - tol_times / 2) {
-                log_warning("Constraint check: Parameter SerialInterval changed from {} to {}",
-                            this->template get<SerialInterval<FP>>()[i],
-                            this->template get<IncubationTime<FP>>()[i] - tol_times / 2);
-                this->template get<SerialInterval<FP>>()[i] =
-                    this->template get<IncubationTime<FP>>()[i] - tol_times / 2;
-                corrected = true;
-=======
-
-            if (this->get<TimeExposed>()[i] < tol_times) {
+            if (this->template get<TimeExposed<FP>>()[i] < tol_times) {
                 log_warning("Constraint check: Parameter TimeExposed changed from {:.4f} to {:.4f}. Please "
                             "note that unreasonably small compartment stays lead to massively increased run time. "
                             "Consider to cancel and reset parameters.",
-                            this->get<TimeExposed>()[i], tol_times);
-                this->get<TimeExposed>()[i] = tol_times;
+                            this->template get<TimeExposed<FP>>()[i], tol_times);
+                this->template get<TimeExposed<FP>>()[i] = tol_times;
                 corrected                   = true;
             }
 
-            if (this->get<TimeInfectedNoSymptoms>()[i] < tol_times) {
+            if (this->template get<TimeInfectedNoSymptoms<FP>>()[i] < tol_times) {
                 log_warning("Constraint check: Parameter TimeInfectedNoSymptoms changed from {:.4f} to {:.4f}. Please "
                             "note that unreasonably small compartment stays lead to massively increased run time. "
                             "Consider to cancel and reset parameters.",
-                            this->get<TimeInfectedNoSymptoms>()[i], tol_times);
-                this->get<TimeInfectedNoSymptoms>()[i] = tol_times;
+                            this->template get<TimeInfectedNoSymptoms<FP>>()[i], tol_times);
+                this->template get<TimeInfectedNoSymptoms<FP>>()[i] = tol_times;
                 corrected                              = true;
->>>>>>> d829c0f7
             }
 
             if (this->template get<TimeInfectedSymptoms<FP>>()[i] < tol_times) {
@@ -956,40 +892,19 @@
 
         for (auto i = AgeGroup(0); i < AgeGroup(m_num_groups); ++i) {
 
-<<<<<<< HEAD
-            if (this->template get<IncubationTime<FP>>()[i] < 2 * tol_times) {
-                log_error("Constraint check: Parameter IncubationTime {} smaller {}",
-                          this->template get<IncubationTime<FP>>()[i], 2 * tol_times);
-                return true;
-            }
-
-            if (2 * this->template get<SerialInterval<FP>>()[i] <
-                this->template get<IncubationTime<FP>>()[i] + tol_times) {
-                log_error("Constraint check: Parameter SerialInterval {} smaller {}",
-                          this->template get<SerialInterval<FP>>()[i],
-                          0.5 * this->template get<IncubationTime<FP>>()[i] + tol_times / 2);
-                return true;
-            }
-            else if (this->template get<SerialInterval<FP>>()[i] >
-                     this->template get<IncubationTime<FP>>()[i] - tol_times / 2) {
-                log_error("Constraint check: Parameter SerialInterval {} smaller {}",
-                          this->template get<SerialInterval<FP>>()[i],
-                          this->template get<IncubationTime<FP>>()[i] - tol_times / 2);
-=======
-            if (this->get<TimeExposed>()[i] < tol_times) {
+            if (this->template get<TimeExposed<FP>>()[i] < tol_times) {
                 log_error("Constraint check: Parameter TimeExposed {:.4f} smaller {:.4f}. Please "
                           "note that unreasonably small compartment stays lead to massively increased run time. "
                           "Consider to cancel and reset parameters.",
-                          this->get<TimeExposed>()[i], tol_times);
-                return true;
-            }
-
-            if (this->get<TimeInfectedNoSymptoms>()[i] < tol_times) {
+                          this->template get<TimeExposed<FP>>()[i], tol_times);
+                return true;
+            }
+
+            if (this->template get<TimeInfectedNoSymptoms<FP>>()[i] < tol_times) {
                 log_error("Constraint check: Parameter TimeInfectedNoSymptoms {:.4f} smaller {:.4f}. Please "
                           "note that unreasonably small compartment stays lead to massively increased run time. "
                           "Consider to cancel and reset parameters.",
-                          this->get<TimeInfectedNoSymptoms>()[i], tol_times);
->>>>>>> d829c0f7
+                          this->template get<TimeInfectedNoSymptoms<FP>>()[i], tol_times);
                 return true;
             }
 

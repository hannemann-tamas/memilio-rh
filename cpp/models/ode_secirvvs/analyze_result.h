/* 
* Copyright (C) 2020-2024 MEmilio
*
* Authors: Wadim Koslow, Daniel Abele, Martin J. Kühn
*
* Contact: Martin J. Kuehn <Martin.Kuehn@DLR.de>
*
* Licensed under the Apache License, Version 2.0 (the "License");
* you may not use this file except in compliance with the License.
* You may obtain a copy of the License at
*
*     http://www.apache.org/licenses/LICENSE-2.0
*
* Unless required by applicable law or agreed to in writing, software
* distributed under the License is distributed on an "AS IS" BASIS,
* WITHOUT WARRANTIES OR CONDITIONS OF ANY KIND, either express or implied.
* See the License for the specific language governing permissions and
* limitations under the License.
*/
#ifndef ODESECIRVVS_ANALYZE_RESULT_H
#define ODESECIRVVS_ANALYZE_RESULT_H

#include "ode_secirvvs/model.h"
#include "memilio/data/analyze_result.h"

#include <functional>
#include <vector>

namespace mio
{
namespace osecirvvs
{
/**
    * @brief computes the p percentile of the parameters for each node.
    * @param ensemble_result graph of multiple simulation runs
    * @param p percentile value in open interval (0, 1)
    * @return p percentile of the parameters over all runs
    */
template <class Model>
std::vector<Model> ensemble_params_percentile(const std::vector<std::vector<Model>>& ensemble_params, double p)
{
    assert(p > 0.0 && p < 1.0 && "Invalid percentile value.");

    auto num_runs   = ensemble_params.size();
    auto num_nodes  = ensemble_params[0].size();
    auto num_groups = (size_t)ensemble_params[0][0].parameters.get_num_groups();
    auto num_days   = ensemble_params[0][0]
                        .parameters.template get<DailyFirstVaccination<double>>()
                        .template size<mio::SimulationDay>();

    std::vector<double> single_element_ensemble(num_runs);

    // lambda function that calculates the percentile of a single parameter
    std::vector<Model> percentile(num_nodes, Model((int)num_groups));
    auto param_percentil = [&ensemble_params, p, num_runs, &percentile](auto n, auto get_param) mutable {
        std::vector<double> single_element(num_runs);
        for (size_t run = 0; run < num_runs; run++) {
            auto const& params  = ensemble_params[run][n];
            single_element[run] = get_param(params);
        }
        std::sort(single_element.begin(), single_element.end());
        auto& new_params = get_param(percentile[n]);
        new_params       = single_element[static_cast<size_t>(num_runs * p)];
    };

    for (size_t node = 0; node < num_nodes; node++) {
        percentile[node].parameters.template get<DailyFirstVaccination<double>>().resize(num_days);
        percentile[node].parameters.template get<DailyFullVaccination<double>>().resize(num_days);

        for (auto i = AgeGroup(0); i < AgeGroup(num_groups); i++) {
            //Population
            for (auto compart = Index<InfectionState>(0); compart < InfectionState::Count; ++compart) {
                param_percentil(
                    node, [ compart, i ](auto&& model) -> auto& {
                        return model.populations[{i, compart}];
                    });
            }
            // times
            param_percentil(
<<<<<<< HEAD
                node, [i](auto&& model) -> auto& {
                    return model.parameters.template get<IncubationTime<double>>()[i];
                });
            param_percentil(
                node, [i](auto&& model) -> auto& {
                    return model.parameters.template get<SerialInterval<double>>()[i];
=======
                node, [i](auto&& model) -> auto& { return model.parameters.template get<TimeExposed>()[i]; });
            param_percentil(
                node, [i](auto&& model) -> auto& {
                    return model.parameters.template get<TimeInfectedNoSymptoms>()[i];
>>>>>>> d829c0f7
                });
            param_percentil(
                node, [i](auto&& model) -> auto& {
                    return model.parameters.template get<TimeInfectedSymptoms<double>>()[i];
                });
            param_percentil(
                node, [i](auto&& model) -> auto& {
                    return model.parameters.template get<TimeInfectedSevere<double>>()[i];
                });
            param_percentil(
                node, [i](auto&& model) -> auto& {
                    return model.parameters.template get<TimeInfectedCritical<double>>()[i];
                });
            //probs
            param_percentil(
                node, [i](auto&& model) -> auto& {
                    return model.parameters.template get<TransmissionProbabilityOnContact<double>>()[i];
                });
            param_percentil(
                node, [i](auto&& model) -> auto& {
                    return model.parameters.template get<RelativeTransmissionNoSymptoms<double>>()[i];
                });
            param_percentil(
                node, [i](auto&& model) -> auto& {
                    return model.parameters.template get<RiskOfInfectionFromSymptomatic<double>>()[i];
                });
            param_percentil(
                node, [i](auto&& model) -> auto& {
                    return model.parameters.template get<MaxRiskOfInfectionFromSymptomatic<double>>()[i];
                });
            param_percentil(
                node, [i](auto&& model) -> auto& {
                    return model.parameters.template get<RecoveredPerInfectedNoSymptoms<double>>()[i];
                });
            param_percentil(
                node, [i](auto&& model) -> auto& {
                    return model.parameters.template get<SeverePerInfectedSymptoms<double>>()[i];
                });
            param_percentil(
                node, [i](auto&& model) -> auto& {
                    return model.parameters.template get<CriticalPerSevere<double>>()[i];
                });
            param_percentil(
                node, [i](auto&& model) -> auto& {
                    return model.parameters.template get<DeathsPerCritical<double>>()[i];
                });
            //vaccinations
            param_percentil(
                node, [i](auto&& model) -> auto& {
                    return model.parameters.template get<ReducExposedPartialImmunity<double>>()[i];
                });
            param_percentil(
                node, [i](auto&& model) -> auto& {
                    return model.parameters.template get<ReducExposedImprovedImmunity<double>>()[i];
                });
            param_percentil(
                node, [i](auto&& model) -> auto& {
                    return model.parameters.template get<ReducInfectedSymptomsPartialImmunity<double>>()[i];
                });
            param_percentil(
                node, [i](auto&& model) -> auto& {
                    return model.parameters.template get<ReducInfectedSymptomsImprovedImmunity<double>>()[i];
                });
            param_percentil(
                node, [i](auto&& model) -> auto& {
                    return model.parameters.template get<ReducInfectedSevereCriticalDeadPartialImmunity<double>>()[i];
                });
            param_percentil(
                node, [i](auto&& model) -> auto& {
                    return model.parameters.template get<ReducInfectedSevereCriticalDeadImprovedImmunity<double>>()[i];
                });
            param_percentil(
                node, [i](auto&& model) -> auto& {
                    return model.parameters.template get<ReducTimeInfectedMild<double>>()[i];
                });
            param_percentil(
                node, [i](auto&& model) -> auto& {
                    return model.parameters.template get<VaccinationGap<double>>()[i];
                });
            param_percentil(
                node, [i](auto&& model) -> auto& {
                    return model.parameters.template get<DaysUntilEffectivePartialImmunity<double>>()[i];
                });
            param_percentil(
                node, [i](auto&& model) -> auto& {
                    return model.parameters.template get<DaysUntilEffectiveImprovedImmunity<double>>()[i];
                });

            for (auto day = SimulationDay(0); day < num_days; ++day) {
                param_percentil(
                    node, [ i, day ](auto&& model) -> auto& {
                        return model.parameters.template get<DailyFirstVaccination<double>>()[{i, day}];
                    });
                param_percentil(
                    node, [ i, day ](auto&& model) -> auto& {
                        return model.parameters.template get<DailyFullVaccination<double>>()[{i, day}];
                    });
            }
            //virus variants
            param_percentil(
                node, [i](auto&& model) -> auto& {
                    return model.parameters.template get<InfectiousnessNewVariant<double>>()[i];
                });
        }
        // group independent params
        param_percentil(
            node, [](auto&& model) -> auto& { return model.parameters.template get<Seasonality<double>>(); });
        param_percentil(
            node, [](auto&& model) -> auto& { return model.parameters.template get<TestAndTraceCapacity<double>>(); });
        param_percentil(
            node, [](auto&& model) -> auto& { return model.parameters.template get<ICUCapacity<double>>(); });

        for (size_t run = 0; run < num_runs; run++) {

            auto const& params = ensemble_params[run][node];
            single_element_ensemble[run] =
                params.parameters.template get<ICUCapacity<double>>() * params.populations.get_total();
        }
        std::sort(single_element_ensemble.begin(), single_element_ensemble.end());
        percentile[node].parameters.template set<ICUCapacity<double>>(
            single_element_ensemble[static_cast<size_t>(num_runs * p)]);
    }
    return percentile;
}

} // namespace osecirvvs
} // namespace mio

#endif //ODESECIRVVS<|MERGE_RESOLUTION|>--- conflicted
+++ resolved
@@ -76,21 +76,12 @@
                     });
             }
             // times
-            param_percentil(
-<<<<<<< HEAD
-                node, [i](auto&& model) -> auto& {
-                    return model.parameters.template get<IncubationTime<double>>()[i];
-                });
-            param_percentil(
-                node, [i](auto&& model) -> auto& {
-                    return model.parameters.template get<SerialInterval<double>>()[i];
-=======
-                node, [i](auto&& model) -> auto& { return model.parameters.template get<TimeExposed>()[i]; });
-            param_percentil(
-                node, [i](auto&& model) -> auto& {
-                    return model.parameters.template get<TimeInfectedNoSymptoms>()[i];
->>>>>>> d829c0f7
-                });
+            param_percentil(node, [i](auto&& model) -> auto& {
+                return model.parameters.template get<TimeExposed<double>>()[i];
+            });
+            param_percentil(node, [i](auto&& model) -> auto& {
+                return model.parameters.template get<TimeInfectedNoSymptoms<double>>()[i];
+            });
             param_percentil(
                 node, [i](auto&& model) -> auto& {
                     return model.parameters.template get<TimeInfectedSymptoms<double>>()[i];

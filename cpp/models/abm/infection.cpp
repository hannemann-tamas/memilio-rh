/* 
* Copyright (C) 2020-2023 German Aerospace Center (DLR-SC)
*
* Authors: David Kerkmann, Sascha Korf, Khoa Nguyen
*
* Contact: Martin J. Kuehn <Martin.Kuehn@DLR.de>
*
* Licensed under the Apache License, Version 2.0 (the "License");
* you may not use this file except in compliance with the License.
* You may obtain a copy of the License at
*
*     http://www.apache.org/licenses/LICENSE-2.0
*
* Unless required by applicable law or agreed to in writing, software
* distributed under the License is distributed on an "AS IS" BASIS,
* WITHOUT WARRANTIES OR CONDITIONS OF ANY KIND, either express or implied.
* See the License for the specific language governing permissions and
* limitations under the License.
*/

<<<<<<< HEAD
#include "abm/infection.h"  // IWYU pragma: keep
=======
#include "abm/infection.h"
#include <math.h>

namespace mio
{
namespace abm
{

Infection::Infection(VirusVariant virus, AgeGroup age, const GlobalInfectionParameters& params, TimePoint init_date,
                     InfectionState init_state, std::pair<ExposureType, TimePoint> latest_protection, bool detected)
    : m_virus_variant(virus)
    , m_detected(detected)
{
    m_viral_load.start_date = draw_infection_course(age, params, init_date, init_state, latest_protection);

    auto vl_params                    = params.get<ViralLoadDistributions>()[{virus, age}];
    ScalarType high_viral_load_factor = 1;
    if (latest_protection.first != ExposureType::NoProtection) {
        high_viral_load_factor -=
            params.get<HighViralLoadProtectionFactor>()(init_date.days() - latest_protection.second.days());
    }
    m_viral_load.peak = vl_params.viral_load_peak.get_distribution_instance()(vl_params.viral_load_peak.params) *
                        high_viral_load_factor;
    m_viral_load.incline =
        vl_params.viral_load_incline.get_distribution_instance()(vl_params.viral_load_incline.params);
    m_viral_load.decline =
        vl_params.viral_load_decline.get_distribution_instance()(vl_params.viral_load_decline.params);
    m_viral_load.end_date =
        m_viral_load.start_date +
        days(int(m_viral_load.peak / m_viral_load.incline - m_viral_load.peak / m_viral_load.decline));

    auto inf_params  = params.get<InfectivityDistributions>()[{virus, age}];
    m_log_norm_alpha = inf_params.infectivity_alpha.get_distribution_instance()(inf_params.infectivity_alpha.params);
    m_log_norm_beta  = inf_params.infectivity_beta.get_distribution_instance()(inf_params.infectivity_beta.params);
}

ScalarType Infection::get_viral_load(TimePoint t) const
{
    if (t >= m_viral_load.start_date && t <= m_viral_load.end_date) {
        if (t.days() <= m_viral_load.start_date.days() + m_viral_load.peak / m_viral_load.incline) {
            return m_viral_load.incline * (t - m_viral_load.start_date).days();
        }
        else {
            return m_viral_load.peak + m_viral_load.decline * (t.days() - m_viral_load.peak / m_viral_load.incline -
                                                               m_viral_load.start_date.days());
        }
    }
    else {
        return 0.;
    }
}

ScalarType Infection::get_infectivity(TimePoint t) const
{
    if (m_viral_load.start_date >= t || get_infection_state(t) == InfectionState::Exposed)
        return 0;
    return 1 / (1 + exp(-(m_log_norm_alpha + m_log_norm_beta * get_viral_load(t))));
}

VirusVariant Infection::get_virus_variant() const
{
    return m_virus_variant;
}

InfectionState Infection::get_infection_state(TimePoint t) const
{
    if (t < m_infection_course[0].first)
        return InfectionState::Susceptible;

    return (*std::prev(std::upper_bound(m_infection_course.begin(), m_infection_course.end(), t,
                                        [](const TimePoint& s, std::pair<TimePoint, InfectionState> state) {
                                            return state.first > s;
                                        })))
        .second;
}

void Infection::set_detected()
{
    m_detected = true;
}

bool Infection::is_detected() const
{
    return m_detected;
}

TimePoint Infection::get_start_date() const
{
    return m_viral_load.start_date;
}
TimePoint Infection::draw_infection_course(AgeGroup age, const GlobalInfectionParameters& params, TimePoint init_date,
                                           InfectionState init_state,
                                           std::pair<ExposureType, TimePoint> latest_protection)
{
    TimePoint start_date = draw_infection_course_backward(age, params, init_date, init_state);
    draw_infection_course_forward(age, params, init_date, init_state, latest_protection);
    return start_date;
}

void Infection::draw_infection_course_forward(AgeGroup age, const GlobalInfectionParameters& params,
                                              TimePoint init_date, InfectionState start_state,
                                              std::pair<ExposureType, TimePoint> latest_protection)
{
    auto t = init_date;
    TimeSpan time_period{}; // time period for current infection state
    InfectionState next_state{start_state}; // next state to enter
    m_infection_course.push_back(std::pair<TimePoint, InfectionState>(t, next_state));
    auto uniform_dist = UniformDistribution<double>::get_instance();
    ScalarType v; // random draws
    while ((next_state != InfectionState::Recovered && next_state != InfectionState::Dead)) {
        switch (next_state) {
        case InfectionState::Exposed:
            // roll out how long until infected without symptoms
            time_period = days(params.get<IncubationPeriod>()[{m_virus_variant, age}]); // subject to change
            next_state  = InfectionState::InfectedNoSymptoms;
            break;
        case InfectionState::InfectedNoSymptoms:
            // roll out next infection step
            v = uniform_dist();
            if (v < 0.5) { // TODO: subject to change
                time_period =
                    days(params.get<InfectedNoSymptomsToSymptoms>()[{m_virus_variant, age}]); // TODO: subject to change
                next_state = InfectionState::InfectedSymptoms;
            }
            else {
                time_period = days(
                    params.get<InfectedNoSymptomsToRecovered>()[{m_virus_variant, age}]); // TODO: subject to change
                next_state = InfectionState::Recovered;
            }

            break;
        case InfectionState::InfectedSymptoms:
            // roll out next infection step
            {
                ScalarType severity_protection_factor = 0.5;
                v                                     = uniform_dist();
                if (latest_protection.first != ExposureType::NoProtection) {
                    severity_protection_factor =
                        params.get<SeverityProtectionFactor>()[{latest_protection.first, age, m_virus_variant}](
                            t.days() - latest_protection.second.days());
                }
                if (v < (1 - severity_protection_factor) * 0.5) {
                    time_period =
                        days(params.get<InfectedSymptomsToSevere>()[{m_virus_variant, age}]); // TODO: subject to change
                    next_state = InfectionState::InfectedSevere;
                }
                else {
                    time_period = days(
                        params.get<InfectedSymptomsToRecovered>()[{m_virus_variant, age}]); // TODO: subject to change
                    next_state = InfectionState::Recovered;
                }
                break;
            }
        case InfectionState::InfectedSevere:
            // roll out next infection step
            v = uniform_dist();
            if (v < 0.5) { // TODO: subject to change
                time_period = days(params.get<SevereToCritical>()[{m_virus_variant, age}]); // TODO: subject to change
                next_state  = InfectionState::InfectedCritical;
            }
            else {
                time_period = days(params.get<SevereToRecovered>()[{m_virus_variant, age}]); // TODO: subject to change
                next_state  = InfectionState::Recovered;
            }
            break;
        case InfectionState::InfectedCritical:
            // roll out next infection step
            v = uniform_dist();
            if (v < 0.5) { // TODO: subject to change
                time_period = days(params.get<CriticalToDead>()[{m_virus_variant, age}]); // TODO: subject to change
                next_state  = InfectionState::Dead;
            }
            else {
                time_period =
                    days(params.get<CriticalToRecovered>()[{m_virus_variant, age}]); // TODO: subject to change
                next_state = InfectionState::Recovered;
            }
            break;
        default:
            break;
        }
        t = t + time_period;
        m_infection_course.push_back({t, next_state});
    }
}

TimePoint Infection::draw_infection_course_backward(AgeGroup age, const GlobalInfectionParameters& params,
                                                    TimePoint init_date, InfectionState init_state)
{
    auto start_date = init_date;
    TimeSpan time_period{}; // time period for current infection state
    InfectionState previous_state{init_state}; // next state to enter
    auto uniform_dist = UniformDistribution<double>::get_instance();
    ScalarType v; // random draws

    while ((previous_state != InfectionState::Exposed)) {
        switch (previous_state) {

        case InfectionState::InfectedNoSymptoms:
            time_period    = days(params.get<IncubationPeriod>()[{m_virus_variant, age}]); // TODO: subject to change
            previous_state = InfectionState::Exposed;
            break;

        case InfectionState::InfectedSymptoms:
            time_period =
                days(params.get<InfectedNoSymptomsToSymptoms>()[{m_virus_variant, age}]); // TODO: subject to change
            previous_state = InfectionState::InfectedNoSymptoms;
            break;

        case InfectionState::InfectedSevere:
            time_period =
                days(params.get<InfectedSymptomsToSevere>()[{m_virus_variant, age}]); // TODO: subject to change
            previous_state = InfectionState::InfectedSymptoms;
            break;

        case InfectionState::InfectedCritical:
            time_period    = days(params.get<SevereToCritical>()[{m_virus_variant, age}]); // TODO: subject to change
            previous_state = InfectionState::InfectedSevere;
            break;

        case InfectionState::Recovered:
            // roll out next infection step
            v = uniform_dist();
            std::cout << v;
            if (v < 0.25) {
                std::cout << " 1/4" << '\n';
                time_period = days(
                    params.get<InfectedNoSymptomsToRecovered>()[{m_virus_variant, age}]); // TODO: subject to change
                previous_state = InfectionState::InfectedNoSymptoms;
            }
            else if (v < 0.5) { // TODO: subject to change
                std::cout << " 2/4" << '\n';
                time_period =
                    days(params.get<InfectedSymptomsToRecovered>()[{m_virus_variant, age}]); // TODO: subject to change
                previous_state = InfectionState::InfectedSymptoms;
            }
            else if (v < 0.75) {
                std::cout << " 3/4" << '\n';
                time_period = days(params.get<SevereToRecovered>()[{m_virus_variant, age}]); // TODO: subject to change
                previous_state = InfectionState::InfectedSevere;
            }
            else {
                std::cout << " 4/4" << '\n';
                time_period =
                    days(params.get<CriticalToRecovered>()[{m_virus_variant, age}]); // TODO: subject to change
                previous_state = InfectionState::InfectedCritical;
            }
            break;

        case InfectionState::Dead:
            time_period    = days(params.get<CriticalToDead>()[{m_virus_variant, age}]); // TODO: subject to change
            previous_state = InfectionState::InfectedCritical;
            break;

        default:
            break;
        }
        start_date = start_date - time_period;
        m_infection_course.insert(m_infection_course.begin(), {start_date, previous_state});
    }
    return start_date;
}

} // namespace abm
} // namespace mio
>>>>>>> 23a49e53
<|MERGE_RESOLUTION|>--- conflicted
+++ resolved
@@ -18,272 +18,5 @@
 * limitations under the License.
 */
 
-<<<<<<< HEAD
+
 #include "abm/infection.h"  // IWYU pragma: keep
-=======
-#include "abm/infection.h"
-#include <math.h>
-
-namespace mio
-{
-namespace abm
-{
-
-Infection::Infection(VirusVariant virus, AgeGroup age, const GlobalInfectionParameters& params, TimePoint init_date,
-                     InfectionState init_state, std::pair<ExposureType, TimePoint> latest_protection, bool detected)
-    : m_virus_variant(virus)
-    , m_detected(detected)
-{
-    m_viral_load.start_date = draw_infection_course(age, params, init_date, init_state, latest_protection);
-
-    auto vl_params                    = params.get<ViralLoadDistributions>()[{virus, age}];
-    ScalarType high_viral_load_factor = 1;
-    if (latest_protection.first != ExposureType::NoProtection) {
-        high_viral_load_factor -=
-            params.get<HighViralLoadProtectionFactor>()(init_date.days() - latest_protection.second.days());
-    }
-    m_viral_load.peak = vl_params.viral_load_peak.get_distribution_instance()(vl_params.viral_load_peak.params) *
-                        high_viral_load_factor;
-    m_viral_load.incline =
-        vl_params.viral_load_incline.get_distribution_instance()(vl_params.viral_load_incline.params);
-    m_viral_load.decline =
-        vl_params.viral_load_decline.get_distribution_instance()(vl_params.viral_load_decline.params);
-    m_viral_load.end_date =
-        m_viral_load.start_date +
-        days(int(m_viral_load.peak / m_viral_load.incline - m_viral_load.peak / m_viral_load.decline));
-
-    auto inf_params  = params.get<InfectivityDistributions>()[{virus, age}];
-    m_log_norm_alpha = inf_params.infectivity_alpha.get_distribution_instance()(inf_params.infectivity_alpha.params);
-    m_log_norm_beta  = inf_params.infectivity_beta.get_distribution_instance()(inf_params.infectivity_beta.params);
-}
-
-ScalarType Infection::get_viral_load(TimePoint t) const
-{
-    if (t >= m_viral_load.start_date && t <= m_viral_load.end_date) {
-        if (t.days() <= m_viral_load.start_date.days() + m_viral_load.peak / m_viral_load.incline) {
-            return m_viral_load.incline * (t - m_viral_load.start_date).days();
-        }
-        else {
-            return m_viral_load.peak + m_viral_load.decline * (t.days() - m_viral_load.peak / m_viral_load.incline -
-                                                               m_viral_load.start_date.days());
-        }
-    }
-    else {
-        return 0.;
-    }
-}
-
-ScalarType Infection::get_infectivity(TimePoint t) const
-{
-    if (m_viral_load.start_date >= t || get_infection_state(t) == InfectionState::Exposed)
-        return 0;
-    return 1 / (1 + exp(-(m_log_norm_alpha + m_log_norm_beta * get_viral_load(t))));
-}
-
-VirusVariant Infection::get_virus_variant() const
-{
-    return m_virus_variant;
-}
-
-InfectionState Infection::get_infection_state(TimePoint t) const
-{
-    if (t < m_infection_course[0].first)
-        return InfectionState::Susceptible;
-
-    return (*std::prev(std::upper_bound(m_infection_course.begin(), m_infection_course.end(), t,
-                                        [](const TimePoint& s, std::pair<TimePoint, InfectionState> state) {
-                                            return state.first > s;
-                                        })))
-        .second;
-}
-
-void Infection::set_detected()
-{
-    m_detected = true;
-}
-
-bool Infection::is_detected() const
-{
-    return m_detected;
-}
-
-TimePoint Infection::get_start_date() const
-{
-    return m_viral_load.start_date;
-}
-TimePoint Infection::draw_infection_course(AgeGroup age, const GlobalInfectionParameters& params, TimePoint init_date,
-                                           InfectionState init_state,
-                                           std::pair<ExposureType, TimePoint> latest_protection)
-{
-    TimePoint start_date = draw_infection_course_backward(age, params, init_date, init_state);
-    draw_infection_course_forward(age, params, init_date, init_state, latest_protection);
-    return start_date;
-}
-
-void Infection::draw_infection_course_forward(AgeGroup age, const GlobalInfectionParameters& params,
-                                              TimePoint init_date, InfectionState start_state,
-                                              std::pair<ExposureType, TimePoint> latest_protection)
-{
-    auto t = init_date;
-    TimeSpan time_period{}; // time period for current infection state
-    InfectionState next_state{start_state}; // next state to enter
-    m_infection_course.push_back(std::pair<TimePoint, InfectionState>(t, next_state));
-    auto uniform_dist = UniformDistribution<double>::get_instance();
-    ScalarType v; // random draws
-    while ((next_state != InfectionState::Recovered && next_state != InfectionState::Dead)) {
-        switch (next_state) {
-        case InfectionState::Exposed:
-            // roll out how long until infected without symptoms
-            time_period = days(params.get<IncubationPeriod>()[{m_virus_variant, age}]); // subject to change
-            next_state  = InfectionState::InfectedNoSymptoms;
-            break;
-        case InfectionState::InfectedNoSymptoms:
-            // roll out next infection step
-            v = uniform_dist();
-            if (v < 0.5) { // TODO: subject to change
-                time_period =
-                    days(params.get<InfectedNoSymptomsToSymptoms>()[{m_virus_variant, age}]); // TODO: subject to change
-                next_state = InfectionState::InfectedSymptoms;
-            }
-            else {
-                time_period = days(
-                    params.get<InfectedNoSymptomsToRecovered>()[{m_virus_variant, age}]); // TODO: subject to change
-                next_state = InfectionState::Recovered;
-            }
-
-            break;
-        case InfectionState::InfectedSymptoms:
-            // roll out next infection step
-            {
-                ScalarType severity_protection_factor = 0.5;
-                v                                     = uniform_dist();
-                if (latest_protection.first != ExposureType::NoProtection) {
-                    severity_protection_factor =
-                        params.get<SeverityProtectionFactor>()[{latest_protection.first, age, m_virus_variant}](
-                            t.days() - latest_protection.second.days());
-                }
-                if (v < (1 - severity_protection_factor) * 0.5) {
-                    time_period =
-                        days(params.get<InfectedSymptomsToSevere>()[{m_virus_variant, age}]); // TODO: subject to change
-                    next_state = InfectionState::InfectedSevere;
-                }
-                else {
-                    time_period = days(
-                        params.get<InfectedSymptomsToRecovered>()[{m_virus_variant, age}]); // TODO: subject to change
-                    next_state = InfectionState::Recovered;
-                }
-                break;
-            }
-        case InfectionState::InfectedSevere:
-            // roll out next infection step
-            v = uniform_dist();
-            if (v < 0.5) { // TODO: subject to change
-                time_period = days(params.get<SevereToCritical>()[{m_virus_variant, age}]); // TODO: subject to change
-                next_state  = InfectionState::InfectedCritical;
-            }
-            else {
-                time_period = days(params.get<SevereToRecovered>()[{m_virus_variant, age}]); // TODO: subject to change
-                next_state  = InfectionState::Recovered;
-            }
-            break;
-        case InfectionState::InfectedCritical:
-            // roll out next infection step
-            v = uniform_dist();
-            if (v < 0.5) { // TODO: subject to change
-                time_period = days(params.get<CriticalToDead>()[{m_virus_variant, age}]); // TODO: subject to change
-                next_state  = InfectionState::Dead;
-            }
-            else {
-                time_period =
-                    days(params.get<CriticalToRecovered>()[{m_virus_variant, age}]); // TODO: subject to change
-                next_state = InfectionState::Recovered;
-            }
-            break;
-        default:
-            break;
-        }
-        t = t + time_period;
-        m_infection_course.push_back({t, next_state});
-    }
-}
-
-TimePoint Infection::draw_infection_course_backward(AgeGroup age, const GlobalInfectionParameters& params,
-                                                    TimePoint init_date, InfectionState init_state)
-{
-    auto start_date = init_date;
-    TimeSpan time_period{}; // time period for current infection state
-    InfectionState previous_state{init_state}; // next state to enter
-    auto uniform_dist = UniformDistribution<double>::get_instance();
-    ScalarType v; // random draws
-
-    while ((previous_state != InfectionState::Exposed)) {
-        switch (previous_state) {
-
-        case InfectionState::InfectedNoSymptoms:
-            time_period    = days(params.get<IncubationPeriod>()[{m_virus_variant, age}]); // TODO: subject to change
-            previous_state = InfectionState::Exposed;
-            break;
-
-        case InfectionState::InfectedSymptoms:
-            time_period =
-                days(params.get<InfectedNoSymptomsToSymptoms>()[{m_virus_variant, age}]); // TODO: subject to change
-            previous_state = InfectionState::InfectedNoSymptoms;
-            break;
-
-        case InfectionState::InfectedSevere:
-            time_period =
-                days(params.get<InfectedSymptomsToSevere>()[{m_virus_variant, age}]); // TODO: subject to change
-            previous_state = InfectionState::InfectedSymptoms;
-            break;
-
-        case InfectionState::InfectedCritical:
-            time_period    = days(params.get<SevereToCritical>()[{m_virus_variant, age}]); // TODO: subject to change
-            previous_state = InfectionState::InfectedSevere;
-            break;
-
-        case InfectionState::Recovered:
-            // roll out next infection step
-            v = uniform_dist();
-            std::cout << v;
-            if (v < 0.25) {
-                std::cout << " 1/4" << '\n';
-                time_period = days(
-                    params.get<InfectedNoSymptomsToRecovered>()[{m_virus_variant, age}]); // TODO: subject to change
-                previous_state = InfectionState::InfectedNoSymptoms;
-            }
-            else if (v < 0.5) { // TODO: subject to change
-                std::cout << " 2/4" << '\n';
-                time_period =
-                    days(params.get<InfectedSymptomsToRecovered>()[{m_virus_variant, age}]); // TODO: subject to change
-                previous_state = InfectionState::InfectedSymptoms;
-            }
-            else if (v < 0.75) {
-                std::cout << " 3/4" << '\n';
-                time_period = days(params.get<SevereToRecovered>()[{m_virus_variant, age}]); // TODO: subject to change
-                previous_state = InfectionState::InfectedSevere;
-            }
-            else {
-                std::cout << " 4/4" << '\n';
-                time_period =
-                    days(params.get<CriticalToRecovered>()[{m_virus_variant, age}]); // TODO: subject to change
-                previous_state = InfectionState::InfectedCritical;
-            }
-            break;
-
-        case InfectionState::Dead:
-            time_period    = days(params.get<CriticalToDead>()[{m_virus_variant, age}]); // TODO: subject to change
-            previous_state = InfectionState::InfectedCritical;
-            break;
-
-        default:
-            break;
-        }
-        start_date = start_date - time_period;
-        m_infection_course.insert(m_infection_course.begin(), {start_date, previous_state});
-    }
-    return start_date;
-}
-
-} // namespace abm
-} // namespace mio
->>>>>>> 23a49e53

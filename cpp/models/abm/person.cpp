--- conflicted
+++ resolved
@@ -19,241 +19,3 @@
 */
 #include "abm/person.h"  // IWYU pragma: keep
 
-
-
-<<<<<<< HEAD
-=======
-void Person::interact(TimePoint t, TimeSpan dt, const GlobalInfectionParameters& params)
-{
-    if (get_infection_state(t) == InfectionState::Susceptible) { // Susceptible
-        m_location->interact(*this, t, dt, params);
-    }
-    m_time_at_location += dt;
-}
-
-void Person::migrate_to(Location& loc_new, const std::vector<uint32_t>& cells)
-{
-    if (*m_location != loc_new) {
-        m_location->remove_person(*this);
-        m_location = &loc_new;
-        m_cells    = cells;
-        loc_new.add_person(*this, cells);
-        m_time_at_location = TimeSpan(0);
-    }
-}
-
-bool Person::is_infected(TimePoint t) const
-{
-    if (m_infections.empty()) {
-        return false;
-    }
-    // subject to change if Recovered is removed
-    if (m_infections.back().get_infection_state(t) == InfectionState::Susceptible ||
-        m_infections.back().get_infection_state(t) == InfectionState::Recovered) {
-        return false;
-    }
-    return true;
-}
-
-InfectionState Person::get_infection_state(TimePoint t) const
-{
-    if (m_infections.empty()) {
-        return InfectionState::Susceptible;
-    }
-    else {
-        return m_infections.back().get_infection_state(t);
-    }
-}
-
-void Person::add_new_infection(Infection&& inf)
-{
-    m_infections.push_back(std::move(inf));
-}
-
-Location& Person::get_location()
-{
-    return *m_location;
-}
-
-const Location& Person::get_location() const
-{
-    return *m_location;
-}
-
-void Person::set_assigned_location(Location& location)
-{
-    /* TODO: This is not safe if the location is not the same as added in the world, e.g. the index is wrong. We need to check this.
-    * For now only use it like this:  auto home_id   = world.add_location(mio::abm::LocationType::Home);
-    *                                 person.set_assigned_location(home);
-    */
-    m_assigned_locations[(uint32_t)location.get_type()] = location.get_index();
-}
-
-void Person::set_assigned_location(LocationId id)
-{
-    m_assigned_locations[(uint32_t)id.type] = id.index;
-}
-
-uint32_t Person::get_assigned_location_index(LocationType type) const
-{
-    return m_assigned_locations[(uint32_t)type];
-}
-
-bool Person::goes_to_work(TimePoint t, const MigrationParameters& params) const
-{
-    return m_random_workgroup < params.get<WorkRatio>().get_matrix_at(t.days())[0];
-}
-
-TimeSpan Person::get_go_to_work_time(const MigrationParameters& params) const
-{
-    TimeSpan minimum_goto_work_time = params.get<GotoWorkTimeMinimum>()[m_age];
-    TimeSpan maximum_goto_work_time = params.get<GotoWorkTimeMaximum>()[m_age];
-    int timeSlots                   = (maximum_goto_work_time.seconds() - minimum_goto_work_time.seconds());
-    int seconds_after_minimum       = int(timeSlots * m_random_goto_work_hour);
-    return minimum_goto_work_time + seconds(seconds_after_minimum);
-}
-
-TimeSpan Person::get_go_to_school_time(const MigrationParameters& params) const
-{
-    TimeSpan minimum_goto_school_time = params.get<GotoSchoolTimeMinimum>()[m_age];
-    TimeSpan maximum_goto_school_time = params.get<GotoSchoolTimeMaximum>()[m_age];
-    int timeSlots                     = (maximum_goto_school_time.seconds() - minimum_goto_school_time.seconds());
-    int seconds_after_minimum         = int(timeSlots * m_random_goto_school_hour);
-    return minimum_goto_school_time + seconds(seconds_after_minimum);
-}
-
-bool Person::goes_to_school(TimePoint t, const MigrationParameters& params) const
-{
-    return m_random_schoolgroup < params.get<SchoolRatio>().get_matrix_at(t.days())[0];
-}
-
-void Person::detect_infection(TimePoint t)
-{
-    if (is_infected(t)) {
-        m_infections.back().set_detected();
-        m_quarantine = true;
-    }
-}
-
-void Person::remove_quarantine()
-{
-    m_quarantine = false;
-}
-
-bool Person::get_tested(TimePoint t, const TestParameters& params)
-{
-    ScalarType random = UniformDistribution<double>::get_instance()();
-    if (is_infected(t)) {
-        // true positive
-        if (random < params.sensitivity) {
-            m_quarantine = true;
-            return true;
-        }
-        // false negative
-        else {
-            m_quarantine               = false;
-            m_time_since_negative_test = days(0);
-            return false;
-        }
-    }
-    else {
-        // true negative
-        if (random < params.specificity) {
-            m_quarantine               = false;
-            m_time_since_negative_test = days(0);
-            return false;
-        }
-        // false positive
-        else {
-            m_quarantine = true;
-            return true;
-        }
-    }
-}
-
-uint32_t Person::get_person_id()
-{
-    return m_person_id;
-}
-
-std::vector<uint32_t>& Person::get_cells()
-{
-    return m_cells;
-}
-
-const std::vector<uint32_t>& Person::get_cells() const
-{
-    return m_cells;
-}
-
-ScalarType Person::get_mask_protective_factor(const GlobalInfectionParameters& params) const
-{
-    if (m_wears_mask == false) {
-        return 0.;
-    }
-    else {
-        return params.get<MaskProtection>()[m_mask.get_type()];
-    }
-}
-
-bool Person::apply_mask_intervention(const Location& target)
-{
-    if (target.get_npi_active() == false) {
-        m_wears_mask = false;
-        if (get_mask_compliance(target.get_type()) > 0.) {
-            // draw if the person wears a mask even if not required
-            ScalarType wear_mask = UniformDistribution<double>::get_instance()();
-            if (wear_mask < get_mask_compliance(target.get_type())) {
-                m_wears_mask = true;
-            }
-        }
-    }
-    else {
-        m_wears_mask = true;
-        if (get_mask_compliance(target.get_type()) < 0.) {
-            // draw if a person refuses to wear the required mask
-            ScalarType wear_mask = UniformDistribution<double>::get_instance()(-1., 0.);
-            if (wear_mask > get_mask_compliance(target.get_type())) {
-                m_wears_mask = false;
-            }
-            return false;
-        }
-        if (m_wears_mask == true) {
-
-            if (static_cast<int>(m_mask.get_type()) < static_cast<int>(target.get_required_mask())) {
-                m_mask.change_mask(target.get_required_mask());
-            }
-        }
-    }
-    return true;
-}
-
-std::pair<ExposureType, TimePoint> Person::get_latest_protection() const
-{
-    ExposureType latest_exposure_type = ExposureType::NoProtection;
-    TimePoint infection_time          = TimePoint(0);
-    if (!m_infections.empty()) {
-        latest_exposure_type = ExposureType::NaturalInfection;
-        infection_time       = m_infections.back().get_start_date();
-    }
-    if (!m_vaccinations.empty() && infection_time.days() <= m_vaccinations.back().time.days()) {
-        latest_exposure_type = m_vaccinations.back().exposure_type;
-        infection_time       = m_vaccinations.back().time;
-    }
-    return std::make_pair(latest_exposure_type, infection_time);
-}
-
-ScalarType Person::get_protection_factor(TimePoint t, VirusVariant virus, const GlobalInfectionParameters& params) const
-{
-    auto latest_protection = get_latest_protection();
-    // If there is no previous protection or vaccination, return 0.
-    if (latest_protection.first == ExposureType::NoProtection) {
-        return 0;
-    }
-    return params.get<InfectionProtectionFactor>()[{latest_protection.first, m_age, virus}](
-        t.days() - latest_protection.second.days());
-}
-
-} // namespace abm
-} // namespace mio
->>>>>>> 23a49e53

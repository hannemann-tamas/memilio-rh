--- conflicted
+++ resolved
@@ -220,83 +220,7 @@
 }
 
 
-<<<<<<< HEAD
-=======
-    std::vector<double> age_ranges = {5., 10., 20., 25., 20., 20.};
-    assert(scaling_factor_inf.size() == age_ranges.size());
-
-    std::vector<std::vector<int>> t_InfectedNoSymptoms{model.size()};
-    std::vector<std::vector<int>> t_Exposed{model.size()};
-    std::vector<std::vector<int>> t_InfectedSymptoms{model.size()};
-    std::vector<std::vector<int>> t_InfectedSevere{model.size()};
-    std::vector<std::vector<int>> t_InfectedCritical{model.size()};
-
-    std::vector<std::vector<double>> mu_C_R{model.size()};
-    std::vector<std::vector<double>> mu_I_H{model.size()};
-    std::vector<std::vector<double>> mu_H_U{model.size()};
-    std::vector<std::vector<double>> mu_U_D{model.size()};
-
-    for (size_t county = 0; county < model.size(); county++) {
-        for (size_t group = 0; group < age_ranges.size(); group++) {
-
-            t_InfectedNoSymptoms[county].push_back(
-                static_cast<int>(std::round(2 * (model[county].parameters.get<IncubationTime>()[(AgeGroup)group] -
-                                                 model[county].parameters.get<SerialInterval>()[(AgeGroup)group]))));
-            t_Exposed[county].push_back(
-                static_cast<int>(std::round(2 * model[county].parameters.get<SerialInterval>()[(AgeGroup)group] -
-                                            model[county].parameters.get<IncubationTime>()[(AgeGroup)group])));
-            t_InfectedSymptoms[county].push_back(
-                static_cast<int>(std::round(model[county].parameters.get<TimeInfectedSymptoms>()[(AgeGroup)group])));
-            t_InfectedSevere[county].push_back(
-                static_cast<int>(std::round(model[county].parameters.get<TimeInfectedSevere>()[(AgeGroup)group])));
-            t_InfectedCritical[county].push_back(static_cast<int>(
-                std::round(model[county].parameters.template get<TimeInfectedCritical>()[(AgeGroup)group])));
-
-            mu_C_R[county].push_back(model[county].parameters.get<RecoveredPerInfectedNoSymptoms>()[(AgeGroup)group]);
-            mu_I_H[county].push_back(model[county].parameters.get<SeverePerInfectedSymptoms>()[(AgeGroup)group]);
-            mu_H_U[county].push_back(model[county].parameters.get<CriticalPerSevere>()[(AgeGroup)group]);
-            mu_U_D[county].push_back(model[county].parameters.template get<DeathsPerCritical>()[(AgeGroup)group]);
-        }
-    }
-    std::vector<std::vector<double>> num_InfectedSymptoms(model.size(), std::vector<double>(age_ranges.size(), 0.0));
-    std::vector<std::vector<double>> num_death(model.size(), std::vector<double>(age_ranges.size(), 0.0));
-    std::vector<std::vector<double>> num_rec(model.size(), std::vector<double>(age_ranges.size(), 0.0));
-    std::vector<std::vector<double>> num_Exposed(model.size(), std::vector<double>(age_ranges.size(), 0.0));
-    std::vector<std::vector<double>> num_InfectedNoSymptoms(model.size(), std::vector<double>(age_ranges.size(), 0.0));
-    std::vector<std::vector<double>> num_InfectedSevere(model.size(), std::vector<double>(age_ranges.size(), 0.0));
-    std::vector<std::vector<double>> num_icu(model.size(), std::vector<double>(age_ranges.size(), 0.0));
-
-    BOOST_OUTCOME_TRY(read_confirmed_cases_data(path, region, date, num_Exposed, num_InfectedNoSymptoms,
-                                                num_InfectedSymptoms, num_InfectedSevere, num_icu, num_death, num_rec,
-                                                t_Exposed, t_InfectedNoSymptoms, t_InfectedSymptoms, t_InfectedSevere,
-                                                t_InfectedCritical, mu_C_R, mu_I_H, mu_H_U, scaling_factor_inf));
-
-    for (size_t county = 0; county < model.size(); county++) {
-        if (std::accumulate(num_InfectedSymptoms[county].begin(), num_InfectedSymptoms[county].end(), 0.0) > 0) {
-            size_t num_groups = (size_t)model[county].parameters.get_num_groups();
-            for (size_t i = 0; i < num_groups; i++) {
-                model[county].populations[{AgeGroup(i), InfectionState::Exposed}] = num_Exposed[county][i];
-                model[county].populations[{AgeGroup(i), InfectionState::InfectedNoSymptoms}] =
-                    num_InfectedNoSymptoms[county][i];
-                model[county].populations[{AgeGroup(i), InfectionState::InfectedNoSymptomsConfirmed}] = 0;
-                model[county].populations[{AgeGroup(i), InfectionState::InfectedSymptoms}] =
-                    num_InfectedSymptoms[county][i];
-                model[county].populations[{AgeGroup(i), InfectionState::InfectedSymptomsConfirmed}] = 0;
-                model[county].populations[{AgeGroup(i), InfectionState::InfectedSevere}] =
-                    num_InfectedSevere[county][i];
-                model[county].populations[{AgeGroup(i), InfectionState::Dead}]      = num_death[county][i];
-                model[county].populations[{AgeGroup(i), InfectionState::Recovered}] = num_rec[county][i];
-            }
-        }
-        else {
-            log_warning("No infections reported on date " + std::to_string(date.year) + "-" +
-                        std::to_string(date.month) + "-" + std::to_string(date.day) + " for region " +
-                        std::to_string(region[county]) + ". Population data has not been set.");
-        }
-    }
-    return success();
-}
->>>>>>> 23a49e53
+
 
 IOResult<void> read_divi_data(const std::string& path, const std::vector<int>& vregion, Date date,
                               std::vector<double>& vnum_icu)

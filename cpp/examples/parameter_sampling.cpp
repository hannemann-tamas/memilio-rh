#include <epidemiology/utils/parameter_distributions.h>
#include <epidemiology/secir/parameter_space.h>
#include <epidemiology/secir/secir.h>

#include <stdio.h>

// verify manually that the correct distribution is chosen
int main()
{
    /*
     * Real valued variable element
     */
    double mean   = 5;
    double stddev = 1.5;
    double min    = 1;
    double max    = 10;
    // check if constructor works correctly
    epi::ParameterDistributionNormal some_parameter(min, max, mean, stddev);
    // "some parameter",
    // std::make_unique<epi::ParameterDistributionNormal>(epi::ParameterDistributionNormal(min, max, mean, stddev))};

    printf("\n N(%.0f,%.0f)-distribution with sampling only in [%.0f,%.0f]", mean, stddev, min, max);
    int counter[10] = {0};
    for (int i = 0; i < 1000; i++) {
        int rounded = (int)(some_parameter.get_sample() - 1);
        if (rounded >= 0 && rounded < 10) {
            counter[rounded]++;
        }
    }
    double acc = 0;
    for (int i = 0; i < 9; i++) {
        acc += (double)counter[i] / 1000.0;
        printf("\n [%d-%d): %.2f %.2f ", i + 1, i + 2, (double)counter[i] / 1000.0, acc);
    }
    printf("\n");

    // check if constructor works correctly
    printf("\n U(%.0f,%.0f)-distribution", min, max);
    epi::ParameterDistributionUniform some_other_parameter(1.0, 10.0);

    double counter_unif[10] = {0};
    for (int i = 0; i < 1000; i++) {
        int rounded = (int)(some_other_parameter.get_sample() - 1);
        if (rounded >= 0 && rounded < 10) {
            counter_unif[rounded]++;
        }
    }
    acc = 0;
    for (int i = 0; i < 9; i++) {
        acc += (double)counter_unif[i] / 1000.0;
        printf("\n [%d-%d): %.2f %.2f ", i + 1, i + 2, (double)counter_unif[i] / 1000.0, acc);
    }

    /*
     * Contact frequency and dampings variable element
     */
<<<<<<< HEAD
    epi::SecirModel<epi::AgeGroup3> model;
    size_t nb_groups = model.parameters.get_num_groups();
    for (size_t i = 0; i < nb_groups; i++) {
        for (size_t j = i; i < nb_groups; i++) {
            model.parameters.get_contact_patterns().get_cont_freq_mat().set_cont_freq(0.5, static_cast<int>(i),
                                                                                      static_cast<int>(j));
        }
    }
=======
    size_t nb_groups = 3;
    epi::ContactMatrix contact_matrix{Eigen::MatrixXd::Constant(nb_groups, nb_groups, 0.5)};
>>>>>>> 81cf39ef

    double t0   = 0;
    double tmax = 100;

<<<<<<< HEAD
    model.parameters.get_contact_patterns().set_distribution_damp_nb(
        epi::ParameterDistributionUniform(1, (tmax - t0) / 10));
    model.parameters.get_contact_patterns().set_distribution_damp_days(epi::ParameterDistributionUniform(t0, tmax));
    model.parameters.get_contact_patterns().set_distribution_damp_diag_base(epi::ParameterDistributionUniform(0.1, 1));
    model.parameters.get_contact_patterns().set_distribution_damp_diag_rel(epi::ParameterDistributionUniform(0.6, 1.4));
    model.parameters.get_contact_patterns().set_distribution_damp_offdiag_rel(
        epi::ParameterDistributionUniform(0.7, 1.1));

    draw_sample(model);
    epi::ContactFrequencyMatrix cfmat_sample = model.parameters.get_contact_patterns();
=======
    epi::SecirParams params({contact_matrix});
    params.get_contact_patterns().set_distribution_damp_nb(epi::ParameterDistributionUniform(2, (tmax - t0) / 10));
    params.get_contact_patterns().set_distribution_damp_days(epi::ParameterDistributionUniform(t0, tmax));
    params.get_contact_patterns().set_distribution_damp_diag_base(epi::ParameterDistributionUniform(0.1, 1));
    params.get_contact_patterns().set_distribution_damp_diag_rel(epi::ParameterDistributionUniform(0.6, 1.4));
    params.get_contact_patterns().set_distribution_damp_offdiag_rel(epi::ParameterDistributionUniform(0.7, 1.1));

    draw_sample(params);
    auto& cfmat_sample = params.get_contact_patterns().get_cont_freq_mat();
>>>>>>> 81cf39ef

    printf("\n\n Number of dampings: %zu\n", cfmat_sample[0].get_dampings().size());

    printf("\n First damping at %.2f with factor %.2f\n",
           double(cfmat_sample[0].get_dampings()[0].get_time()),
           cfmat_sample[0].get_dampings()[0].get_coeffs()(0, 0));

    // printout the second damping
    printf("\n Damping at day %.2f\n\t", double(cfmat_sample[0].get_dampings()[1].get_time()));
    std::cout << cfmat_sample[0].get_dampings()[1].get_coeffs() << std::endl;
}<|MERGE_RESOLUTION|>--- conflicted
+++ resolved
@@ -54,45 +54,24 @@
     /*
      * Contact frequency and dampings variable element
      */
-<<<<<<< HEAD
     epi::SecirModel<epi::AgeGroup3> model;
-    size_t nb_groups = model.parameters.get_num_groups();
-    for (size_t i = 0; i < nb_groups; i++) {
-        for (size_t j = i; i < nb_groups; i++) {
-            model.parameters.get_contact_patterns().get_cont_freq_mat().set_cont_freq(0.5, static_cast<int>(i),
-                                                                                      static_cast<int>(j));
-        }
-    }
-=======
-    size_t nb_groups = 3;
-    epi::ContactMatrix contact_matrix{Eigen::MatrixXd::Constant(nb_groups, nb_groups, 0.5)};
->>>>>>> 81cf39ef
+    auto& params = model.parameters;
+
+    size_t nb_groups = params.get_num_groups();
+    epi::ContactMatrixGroup cm_group{epi::ContactMatrix(Eigen::MatrixXd::Constant(nb_groups, nb_groups, 0.5))};
+    params.get_contact_patterns() = cm_group;
 
     double t0   = 0;
     double tmax = 100;
 
-<<<<<<< HEAD
-    model.parameters.get_contact_patterns().set_distribution_damp_nb(
-        epi::ParameterDistributionUniform(1, (tmax - t0) / 10));
-    model.parameters.get_contact_patterns().set_distribution_damp_days(epi::ParameterDistributionUniform(t0, tmax));
-    model.parameters.get_contact_patterns().set_distribution_damp_diag_base(epi::ParameterDistributionUniform(0.1, 1));
-    model.parameters.get_contact_patterns().set_distribution_damp_diag_rel(epi::ParameterDistributionUniform(0.6, 1.4));
-    model.parameters.get_contact_patterns().set_distribution_damp_offdiag_rel(
-        epi::ParameterDistributionUniform(0.7, 1.1));
-
-    draw_sample(model);
-    epi::ContactFrequencyMatrix cfmat_sample = model.parameters.get_contact_patterns();
-=======
-    epi::SecirParams params({contact_matrix});
     params.get_contact_patterns().set_distribution_damp_nb(epi::ParameterDistributionUniform(2, (tmax - t0) / 10));
     params.get_contact_patterns().set_distribution_damp_days(epi::ParameterDistributionUniform(t0, tmax));
     params.get_contact_patterns().set_distribution_damp_diag_base(epi::ParameterDistributionUniform(0.1, 1));
     params.get_contact_patterns().set_distribution_damp_diag_rel(epi::ParameterDistributionUniform(0.6, 1.4));
     params.get_contact_patterns().set_distribution_damp_offdiag_rel(epi::ParameterDistributionUniform(0.7, 1.1));
 
-    draw_sample(params);
+    draw_sample(model);
     auto& cfmat_sample = params.get_contact_patterns().get_cont_freq_mat();
->>>>>>> 81cf39ef
 
     printf("\n\n Number of dampings: %zu\n", cfmat_sample[0].get_dampings().size());
 

--- conflicted
+++ resolved
@@ -44,19 +44,11 @@
 
     auto& params = model.parameters;
     for (auto i = mio::Index<mio::AgeGroup>(0); i.get() < (size_t)num_groups; i++) {
-<<<<<<< HEAD
-        params.get<mio::osecir::IncubationTime<double>>()[i]       = 5.2;
-        params.get<mio::osecir::TimeInfectedSymptoms<double>>()[i] = 5.;
-        params.get<mio::osecir::SerialInterval<double>>()[i]       = 3.9;
-        params.get<mio::osecir::TimeInfectedSevere<double>>()[i]   = 10.;
-        params.get<mio::osecir::TimeInfectedCritical<double>>()[i] = 8.;
-=======
-        params.get<mio::osecir::TimeExposed>()[i]            = 2.6;
-        params.get<mio::osecir::TimeInfectedNoSymptoms>()[i] = 2.6;
-        params.get<mio::osecir::TimeInfectedSymptoms>()[i]   = 5.;
-        params.get<mio::osecir::TimeInfectedSevere>()[i]     = 10.;
-        params.get<mio::osecir::TimeInfectedCritical>()[i]   = 8.;
->>>>>>> d829c0f7
+        params.get<mio::osecir::TimeExposed<double>>()[i]            = 2.6;
+        params.get<mio::osecir::TimeInfectedNoSymptoms<double>>()[i] = 2.6;
+        params.get<mio::osecir::TimeInfectedSymptoms<double>>()[i]   = 5.;
+        params.get<mio::osecir::TimeInfectedSevere<double>>()[i]     = 10.;
+        params.get<mio::osecir::TimeInfectedCritical<double>>()[i]   = 8.;
 
         params.get<mio::osecir::Seasonality<double>>()          = 0.0;
         params.get<mio::osecir::ICUCapacity<double>>()          = 100.0;
@@ -91,37 +83,18 @@
     draw_sample(model);
 
     for (auto i = mio::AgeGroup(0); i < params.get_num_groups(); i++) {
-<<<<<<< HEAD
-        ASSERT_EQ(params.get<mio::osecir::IncubationTime<double>>()[mio::AgeGroup(0)].value(),
-                  params.get<mio::osecir::IncubationTime<double>>()[i].value());
-        ASSERT_EQ(params.get<mio::osecir::SerialInterval<double>>()[mio::AgeGroup(0)].value(),
-                  params.get<mio::osecir::SerialInterval<double>>()[i].value());
         ASSERT_EQ(params.get<mio::osecir::RelativeTransmissionNoSymptoms<double>>()[mio::AgeGroup(0)].value(),
                   params.get<mio::osecir::RelativeTransmissionNoSymptoms<double>>()[i].value());
         ASSERT_EQ(params.get<mio::osecir::RiskOfInfectionFromSymptomatic<double>>()[mio::AgeGroup(0)].value(),
                   params.get<mio::osecir::RiskOfInfectionFromSymptomatic<double>>()[i].value());
         ASSERT_EQ(params.get<mio::osecir::MaxRiskOfInfectionFromSymptomatic<double>>()[mio::AgeGroup(0)].value(),
                   params.get<mio::osecir::MaxRiskOfInfectionFromSymptomatic<double>>()[i].value());
-=======
-        ASSERT_EQ(params.get<mio::osecir::RelativeTransmissionNoSymptoms>()[mio::AgeGroup(0)].value(),
-                  params.get<mio::osecir::RelativeTransmissionNoSymptoms>()[i].value());
-        ASSERT_EQ(params.get<mio::osecir::RiskOfInfectionFromSymptomatic>()[mio::AgeGroup(0)].value(),
-                  params.get<mio::osecir::RiskOfInfectionFromSymptomatic>()[i].value());
-        ASSERT_EQ(params.get<mio::osecir::MaxRiskOfInfectionFromSymptomatic>()[mio::AgeGroup(0)].value(),
-                  params.get<mio::osecir::MaxRiskOfInfectionFromSymptomatic>()[i].value());
->>>>>>> d829c0f7
 
         EXPECT_GE(model.populations.get_group_total(i), 0);
 
         EXPECT_NEAR(model.populations.get_group_total(i), fact * num_total_t0, 1e-6);
 
-<<<<<<< HEAD
-        EXPECT_GE(params.get<mio::osecir::IncubationTime<double>>()[i], 0);
-
         EXPECT_GE(params.get<mio::osecir::TransmissionProbabilityOnContact<double>>()[i], 0);
-=======
-        EXPECT_GE(params.get<mio::osecir::TransmissionProbabilityOnContact>()[i], 0);
->>>>>>> d829c0f7
     }
 
     mio::ContactMatrixGroup& contact_matrix_sample = params.get<mio::osecir::ContactPatterns<double>>();
@@ -144,26 +117,15 @@
 
     auto& params = model.parameters;
     for (auto i = mio::Index<mio::AgeGroup>(0); i.get() < (size_t)num_groups; i++) {
-<<<<<<< HEAD
-        params.get<mio::osecir::IncubationTime<double>>()[i]       = 5.2;
-        params.get<mio::osecir::TimeInfectedSymptoms<double>>()[i] = 5.;
-        params.get<mio::osecir::SerialInterval<double>>()[i]       = 3.9;
-        params.get<mio::osecir::TimeInfectedSevere<double>>()[i]   = 10.;
-        params.get<mio::osecir::TimeInfectedCritical<double>>()[i] = 8.;
-        params.get<mio::osecir::Seasonality<double>>()             = 0.0;
-        params.get<mio::osecir::ICUCapacity<double>>()             = 100.0;
-        params.get<mio::osecir::TestAndTraceCapacity<double>>()    = 10.0;
-=======
-        params.get<mio::osecir::TimeExposed>()[i]            = 2.6;
-        params.get<mio::osecir::TimeInfectedNoSymptoms>()[i] = 2.6;
-        params.get<mio::osecir::TimeInfectedSymptoms>()[i]   = 5.;
-        params.get<mio::osecir::TimeInfectedSevere>()[i]     = 10.;
-        params.get<mio::osecir::TimeInfectedCritical>()[i]   = 8.;
-
-        params.get<mio::osecir::Seasonality>()          = 0.0;
-        params.get<mio::osecir::ICUCapacity>()          = 100.0;
-        params.get<mio::osecir::TestAndTraceCapacity>() = 10.0;
->>>>>>> d829c0f7
+        params.get<mio::osecir::TimeExposed<double>>()[i]            = 2.6;
+        params.get<mio::osecir::TimeInfectedNoSymptoms<double>>()[i] = 2.6;
+        params.get<mio::osecir::TimeInfectedSymptoms<double>>()[i]   = 5.;
+        params.get<mio::osecir::TimeInfectedSevere<double>>()[i]     = 10.;
+        params.get<mio::osecir::TimeInfectedCritical<double>>()[i]   = 8.;
+
+        params.get<mio::osecir::Seasonality<double>>()          = 0.0;
+        params.get<mio::osecir::ICUCapacity<double>>()          = 100.0;
+        params.get<mio::osecir::TestAndTraceCapacity<double>>() = 10.0;
 
         model.populations[{i, mio::osecir::InfectionState::Exposed}]            = fact * num_exp_t0;
         model.populations[{i, mio::osecir::InfectionState::InfectedNoSymptoms}] = fact * num_car_t0;
@@ -322,20 +284,11 @@
     auto& params = model.parameters;
 
     for (auto i = mio::Index<mio::AgeGroup>(0); i.get() < (size_t)num_groups; i++) {
-<<<<<<< HEAD
-        params.get<mio::osecir::IncubationTime<double>>()[i]       = 5.2;
-        params.get<mio::osecir::TimeInfectedSymptoms<double>>()[i] = 5.;
-        params.get<mio::osecir::SerialInterval<double>>()[i]       = 3.9;
-        params.get<mio::osecir::TimeInfectedSevere<double>>()[i]   = 10.;
-        params.get<mio::osecir::TimeInfectedCritical<double>>()[i] = 8.;
-=======
-        params.get<mio::osecir::TimeExposed>()[i]            = 2.6;
-        params.get<mio::osecir::TimeInfectedNoSymptoms>()[i] = 2.6;
-        params.get<mio::osecir::TimeInfectedSymptoms>()[i]   = 5.;
-        params.get<mio::osecir::TimeInfectedSevere>()[i]     = 10.;
-        params.get<mio::osecir::TimeInfectedCritical>()[i]   = 8.;
->>>>>>> d829c0f7
-
+        params.get<mio::osecir::TimeExposed<double>>()[i]            = 2.6;
+        params.get<mio::osecir::TimeInfectedNoSymptoms<double>>()[i] = 2.6;
+        params.get<mio::osecir::TimeInfectedSymptoms<double>>()[i]   = 5.;
+        params.get<mio::osecir::TimeInfectedSevere<double>>()[i]     = 10.;
+        params.get<mio::osecir::TimeInfectedCritical<double>>()[i]   = 8.;
         params.get<mio::osecir::Seasonality<double>>()          = 0.0;
         params.get<mio::osecir::ICUCapacity<double>>()          = 100.0;
         params.get<mio::osecir::TestAndTraceCapacity<double>>() = 10.0;

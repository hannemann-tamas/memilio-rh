--- conflicted
+++ resolved
@@ -22,14 +22,9 @@
     double num_total_t0 = 10000, num_exp_t0 = 100, num_inf_t0 = 50, num_car_t0 = 50, num_hosp_t0 = 20, num_icu_t0 = 10,
            num_rec_t0 = 10, num_dead_t0 = 0;
 
-<<<<<<< HEAD
     epi::SecirModel<epi::AgeGroup2> model;
     size_t num_groups = model.parameters.get_num_groups();
     double fact       = 1.0 / (double)num_groups;
-=======
-    auto num_groups = size_t(2);
-    double fact     = 1.0 / (double)num_groups;
->>>>>>> a1778f69
 
     auto& params = model.parameters;
 
@@ -102,13 +97,8 @@
     const epi::UncertainContactMatrix& contact      = study.get_model().parameters.get_contact_patterns();
     const epi::UncertainContactMatrix& read_contact = read_model.parameters.get_contact_patterns();
 
-<<<<<<< HEAD
     num_groups             = study.get_model().parameters.get_num_groups();
     size_t num_groups_read = read_model.parameters.get_num_groups();
-=======
-    num_groups             = study.get_secir_params().get_num_groups();
-    size_t num_groups_read = read_params.get_num_groups();
->>>>>>> a1778f69
     ASSERT_EQ(num_groups, num_groups_read);
 
     for (size_t i = 0; i < num_groups; i++) {
@@ -253,16 +243,9 @@
     double num_total_t0 = 10000, num_exp_t0 = 100, num_inf_t0 = 50, num_car_t0 = 50, num_hosp_t0 = 20, num_icu_t0 = 10,
            num_rec_t0 = 10, num_dead_t0 = 0;
 
-<<<<<<< HEAD
     epi::SecirModel<epi::AgeGroup2> model;
     auto num_groups = size_t(epi::AgeGroup2::Count);
     double fact     = 1.0 / (double)num_groups;
-=======
-    auto num_groups = size_t(2);
-    double fact     = 1.0 / (double)num_groups;
-
-    epi::SecirParams params(num_groups);
->>>>>>> a1778f69
 
     for (size_t i = 0; i < num_groups; i++) {
         model.parameters.times[i].set_incubation(tinc);
@@ -329,13 +312,9 @@
     const epi::UncertainContactMatrix& contact      = study.get_model().parameters.get_contact_patterns();
     const epi::UncertainContactMatrix& read_contact = read_model.parameters.get_contact_patterns();
 
-<<<<<<< HEAD
     num_groups             = study.get_model().parameters.get_num_groups();
     size_t num_groups_read = read_model.parameters.get_num_groups();
-=======
-    num_groups             = study.get_secir_params().get_num_groups();
-    size_t num_groups_read = read_params.get_num_groups();
->>>>>>> a1778f69
+
     ASSERT_EQ(num_groups, num_groups_read);
 
     for (size_t i = 0; i < num_groups; i++) {
@@ -412,16 +391,9 @@
     double num_total_t0 = 10000, num_exp_t0 = 100, num_inf_t0 = 50, num_car_t0 = 50, num_hosp_t0 = 20, num_icu_t0 = 10,
            num_rec_t0 = 10, num_dead_t0 = 0;
 
-<<<<<<< HEAD
     epi::SecirModel<epi::AgeGroup2> model;
     size_t num_groups = size_t(epi::AgeGroup2::Count);
     double fact       = 1.0 / (double)num_groups;
-=======
-    size_t num_groups = 2;
-    double fact       = 1.0 / (double)num_groups;
-
-    epi::SecirParams params(num_groups);
->>>>>>> a1778f69
 
     for (size_t i = 0; i < num_groups; i++) {
         model.parameters.times[i].set_incubation(tinc);
@@ -649,25 +621,25 @@
 
 TEST(TestSaveParameters, ReadPopulationDataAllAges)
 {
-    epi::SecirParams params(1);
+    epi::SecirModel<epi::AgeGroup1> model;
     std::vector<double> ranges = {100};
 
     std::string path = TEST_DATA_DIR;
-    epi::read_population_data_germany(params, ranges, 5, 5, path);
-
-    ASSERT_EQ(params.populations.get({0, epi::SecirCompartments::I}), 0);
-    ASSERT_EQ(params.populations.get({0, epi::SecirCompartments::D}), 8626);
-    ASSERT_EQ(params.populations.get({0, epi::SecirCompartments::R}), 160148);
-    ASSERT_EQ(params.populations.get({0, epi::SecirCompartments::U}), 1937);
+    epi::read_population_data_germany(model, ranges, 5, 5, path);
+
+    ASSERT_EQ(model.populations.get((epi::AgeGroup1)0, epi::InfectionType::I), 0);
+    ASSERT_EQ(model.populations.get((epi::AgeGroup1)0, epi::InfectionType::D), 8626);
+    ASSERT_EQ(model.populations.get((epi::AgeGroup1)0, epi::InfectionType::R), 160148);
+    ASSERT_EQ(model.populations.get((epi::AgeGroup1)0, epi::InfectionType::U), 1937);
 }
 
 TEST(TestSaveParameters, ReadPopulationDataRKIAges)
 {
-    epi::SecirParams params(6);
+    epi::SecirModel<epi::AgeGroup6> model;
     std::vector<double> ranges = {5., 10., 20., 25., 20., 20.};
 
     std::string path = TEST_DATA_DIR;
-    epi::read_population_data_germany(params, ranges, 5, 5, path);
+    epi::read_population_data_germany(model, ranges, 5, 5, path);
 
     std::vector<std::string> age_names = {"A00-A04", "A05-A14", "A15-A34", "A35-A59", "A60-A79", "A80+", "unknown"};
 
@@ -676,20 +648,20 @@
     std::vector<double> recovered = {1516, 3656, 41947, 70301, 29224, 13504};
 
     for (size_t i = 0; i < ranges.size(); i++) {
-        ASSERT_EQ(params.populations.get({i, epi::SecirCompartments::I}), infected[i]);
-        ASSERT_EQ(params.populations.get({i, epi::SecirCompartments::D}), deaths[i]);
-        ASSERT_EQ(params.populations.get({i, epi::SecirCompartments::R}), recovered[i]);
-        ASSERT_EQ(params.populations.get({i, epi::SecirCompartments::U}), 1937 / (double)ranges.size());
+        ASSERT_EQ(model.populations.get((epi::AgeGroup6)i, epi::InfectionType::I), infected[i]);
+        ASSERT_EQ(model.populations.get((epi::AgeGroup6)i, epi::InfectionType::D), deaths[i]);
+        ASSERT_EQ(model.populations.get((epi::AgeGroup6)i, epi::InfectionType::R), recovered[i]);
+        ASSERT_EQ(model.populations.get((epi::AgeGroup6)i, epi::InfectionType::U), 1937 / (double)ranges.size());
     }
 }
 
 TEST(TestSaveParameters, ReadPopulationDataMultipleAges)
 {
-    epi::SecirParams params(8);
+    epi::SecirModel<epi::AgeGroup8> model;
     std::vector<double> ranges = {5., 15., 15., 10., 10., 10., 10., 25.};
 
     std::string path = TEST_DATA_DIR;
-    epi::read_population_data_germany(params, ranges, 5, 5, path);
+    epi::read_population_data_germany(model, ranges, 5, 5, path);
 
     double infected_param  = 0.;
     double deaths_param    = 0.;
@@ -697,58 +669,58 @@
     double icu_param       = 0.;
 
     for (size_t i = 0; i < ranges.size(); i++) {
-        infected_param += params.populations.get({i, epi::SecirCompartments::I});
-        deaths_param += params.populations.get({i, epi::SecirCompartments::D});
-        recovered_param += params.populations.get({i, epi::SecirCompartments::R});
-        icu_param += params.populations.get({i, epi::SecirCompartments::U});
+        infected_param += model.populations.get((epi::AgeGroup8)i, epi::InfectionType::I);
+        deaths_param += model.populations.get((epi::AgeGroup8)i, epi::InfectionType::D);
+        recovered_param += model.populations.get((epi::AgeGroup8)i, epi::InfectionType::R);
+        icu_param += model.populations.get((epi::AgeGroup8)i, epi::InfectionType::U);
     }
 
     std::vector<double> infected  = {0, 0, 0, 0, 0, 0};
     std::vector<double> deaths    = {1, 0, 18, 391, 2791, 5425};
     std::vector<double> recovered = {1516, 3656, 41947, 70301, 29224, 13504};
 
-    ASSERT_EQ(params.populations.get({0, epi::SecirCompartments::I}), infected[0]);
-    ASSERT_EQ(params.populations.get({0, epi::SecirCompartments::D}), deaths[0]);
-    ASSERT_EQ(params.populations.get({0, epi::SecirCompartments::R}), recovered[0]);
-    ASSERT_EQ(params.populations.get({0, epi::SecirCompartments::U}), 1937 / (double)ranges.size());
-
-    ASSERT_EQ(params.populations.get({1, epi::SecirCompartments::I}), infected[1] + (1.0 / 4.0) * infected[2]);
-    ASSERT_EQ(params.populations.get({1, epi::SecirCompartments::D}), deaths[1] + (1.0 / 4.0) * deaths[2]);
-    ASSERT_EQ(params.populations.get({1, epi::SecirCompartments::R}), recovered[1] + (1.0 / 4.0) * recovered[2]);
-    ASSERT_EQ(params.populations.get({1, epi::SecirCompartments::U}), 1937 / (double)ranges.size());
-
-    ASSERT_EQ(params.populations.get({2, epi::SecirCompartments::I}), (3.0 / 4.0) * infected[2]);
-    ASSERT_EQ(params.populations.get({2, epi::SecirCompartments::D}), (3.0 / 4.0) * deaths[2]);
-    ASSERT_EQ(params.populations.get({2, epi::SecirCompartments::R}), (3.0 / 4.0) * recovered[2]);
-    ASSERT_EQ(params.populations.get({2, epi::SecirCompartments::U}), 1937 / (double)ranges.size());
-
-    ASSERT_EQ(params.populations.get({3, epi::SecirCompartments::I}), (2.0 / 5.0) * infected[3]);
-    ASSERT_EQ(params.populations.get({3, epi::SecirCompartments::D}), (2.0 / 5.0) * deaths[3]);
-    ASSERT_EQ(params.populations.get({3, epi::SecirCompartments::R}), (2.0 / 5.0) * recovered[3]);
-    ASSERT_EQ(params.populations.get({3, epi::SecirCompartments::U}), 1937 / (double)ranges.size());
-
-    ASSERT_EQ(params.populations.get({4, epi::SecirCompartments::I}), (2.0 / 5.0) * infected[3]);
-    ASSERT_EQ(params.populations.get({4, epi::SecirCompartments::D}), (2.0 / 5.0) * deaths[3]);
-    ASSERT_EQ(params.populations.get({4, epi::SecirCompartments::R}), (2.0 / 5.0) * recovered[3]);
-    ASSERT_EQ(params.populations.get({4, epi::SecirCompartments::U}), 1937 / (double)ranges.size());
-
-    ASSERT_EQ(params.populations.get({5, epi::SecirCompartments::I}),
+    ASSERT_EQ(model.populations.get((epi::AgeGroup8)0, epi::InfectionType::I), infected[0]);
+    ASSERT_EQ(model.populations.get((epi::AgeGroup8)0, epi::InfectionType::D), deaths[0]);
+    ASSERT_EQ(model.populations.get((epi::AgeGroup8)0, epi::InfectionType::R), recovered[0]);
+    ASSERT_EQ(model.populations.get((epi::AgeGroup8)0, epi::InfectionType::U), 1937 / (double)ranges.size());
+
+    ASSERT_EQ(model.populations.get((epi::AgeGroup8)1, epi::InfectionType::I), infected[1] + (1.0 / 4.0) * infected[2]);
+    ASSERT_EQ(model.populations.get((epi::AgeGroup8)1, epi::InfectionType::D), deaths[1] + (1.0 / 4.0) * deaths[2]);
+    ASSERT_EQ(model.populations.get((epi::AgeGroup8)1, epi::InfectionType::R), recovered[1] + (1.0 / 4.0) * recovered[2]);
+    ASSERT_EQ(model.populations.get((epi::AgeGroup8)1, epi::InfectionType::U), 1937 / (double)ranges.size());
+
+    ASSERT_EQ(model.populations.get((epi::AgeGroup8)2, epi::InfectionType::I), (3.0 / 4.0) * infected[2]);
+    ASSERT_EQ(model.populations.get((epi::AgeGroup8)2, epi::InfectionType::D), (3.0 / 4.0) * deaths[2]);
+    ASSERT_EQ(model.populations.get((epi::AgeGroup8)2, epi::InfectionType::R), (3.0 / 4.0) * recovered[2]);
+    ASSERT_EQ(model.populations.get((epi::AgeGroup8)2, epi::InfectionType::U), 1937 / (double)ranges.size());
+
+    ASSERT_EQ(model.populations.get((epi::AgeGroup8)3, epi::InfectionType::I), (2.0 / 5.0) * infected[3]);
+    ASSERT_EQ(model.populations.get((epi::AgeGroup8)3, epi::InfectionType::D), (2.0 / 5.0) * deaths[3]);
+    ASSERT_EQ(model.populations.get((epi::AgeGroup8)3, epi::InfectionType::R), (2.0 / 5.0) * recovered[3]);
+    ASSERT_EQ(model.populations.get((epi::AgeGroup8)3, epi::InfectionType::U), 1937 / (double)ranges.size());
+
+    ASSERT_EQ(model.populations.get((epi::AgeGroup8)4, epi::InfectionType::I), (2.0 / 5.0) * infected[3]);
+    ASSERT_EQ(model.populations.get((epi::AgeGroup8)4, epi::InfectionType::D), (2.0 / 5.0) * deaths[3]);
+    ASSERT_EQ(model.populations.get((epi::AgeGroup8)4, epi::InfectionType::R), (2.0 / 5.0) * recovered[3]);
+    ASSERT_EQ(model.populations.get((epi::AgeGroup8)4, epi::InfectionType::U), 1937 / (double)ranges.size());
+
+    ASSERT_EQ(model.populations.get((epi::AgeGroup8)5, epi::InfectionType::I),
               (1.0 / 5.0) * infected[3] + (1.0 / 4.0) * infected[4]);
-    ASSERT_EQ(params.populations.get({5, epi::SecirCompartments::D}),
+    ASSERT_EQ(model.populations.get((epi::AgeGroup8)5, epi::InfectionType::D),
               (1.0 / 5.0) * deaths[3] + (1.0 / 4.0) * deaths[4]);
-    ASSERT_EQ(params.populations.get({5, epi::SecirCompartments::R}),
+    ASSERT_EQ(model.populations.get((epi::AgeGroup8)5, epi::InfectionType::R),
               (1.0 / 5.0) * recovered[3] + (1.0 / 4.0) * recovered[4]);
-    ASSERT_EQ(params.populations.get({5, epi::SecirCompartments::U}), 1937 / (double)ranges.size());
-
-    ASSERT_EQ(params.populations.get({6, epi::SecirCompartments::I}), (2.0 / 4.0) * infected[4]);
-    ASSERT_EQ(params.populations.get({6, epi::SecirCompartments::D}), (2.0 / 4.0) * deaths[4]);
-    ASSERT_EQ(params.populations.get({6, epi::SecirCompartments::R}), (2.0 / 4.0) * recovered[4]);
-    ASSERT_EQ(params.populations.get({6, epi::SecirCompartments::U}), 1937 / (double)ranges.size());
-
-    ASSERT_EQ(params.populations.get({7, epi::SecirCompartments::I}), (1.0 / 4.0) * infected[4] + infected[5]);
-    ASSERT_EQ(params.populations.get({7, epi::SecirCompartments::D}), (1.0 / 4.0) * deaths[4] + deaths[5]);
-    ASSERT_EQ(params.populations.get({7, epi::SecirCompartments::R}), (1.0 / 4.0) * recovered[4] + recovered[5]);
-    ASSERT_EQ(params.populations.get({7, epi::SecirCompartments::U}), 1937 / (double)ranges.size());
+    ASSERT_EQ(model.populations.get((epi::AgeGroup8)5, epi::InfectionType::U), 1937 / (double)ranges.size());
+
+    ASSERT_EQ(model.populations.get((epi::AgeGroup8)6, epi::InfectionType::I), (2.0 / 4.0) * infected[4]);
+    ASSERT_EQ(model.populations.get((epi::AgeGroup8)6, epi::InfectionType::D), (2.0 / 4.0) * deaths[4]);
+    ASSERT_EQ(model.populations.get((epi::AgeGroup8)6, epi::InfectionType::R), (2.0 / 4.0) * recovered[4]);
+    ASSERT_EQ(model.populations.get((epi::AgeGroup8)6, epi::InfectionType::U), 1937 / (double)ranges.size());
+
+    ASSERT_EQ(model.populations.get((epi::AgeGroup8)7, epi::InfectionType::I), (1.0 / 4.0) * infected[4] + infected[5]);
+    ASSERT_EQ(model.populations.get((epi::AgeGroup8)7, epi::InfectionType::D), (1.0 / 4.0) * deaths[4] + deaths[5]);
+    ASSERT_EQ(model.populations.get((epi::AgeGroup8)7, epi::InfectionType::R), (1.0 / 4.0) * recovered[4] + recovered[5]);
+    ASSERT_EQ(model.populations.get((epi::AgeGroup8)7, epi::InfectionType::U), 1937 / (double)ranges.size());
 
     EXPECT_NEAR(0, infected_param, 1e-6);
     EXPECT_NEAR(8626, deaths_param, 1e-6);

--- conflicted
+++ resolved
@@ -36,16 +36,9 @@
     model.parameters.times[0].set_icu_to_home(ticu2home);
     model.parameters.times[0].set_icu_to_death(ticu2death);
 
-<<<<<<< HEAD
-    epi::ContactFrequencyMatrix& cont_freq_matrix = model.parameters.get_contact_patterns();
-    cont_freq_matrix.set_cont_freq(cont_freq, 0, 0);
-    epi::Damping dummy(30., 0.3);
-    cont_freq_matrix.add_damping(dummy, 0, 0);
-=======
-    epi::ContactMatrixGroup& contact_matrix = params.get_contact_patterns();
+    epi::ContactMatrixGroup& contact_matrix = model.parameters.get_contact_patterns();
     contact_matrix[0]                       = epi::ContactMatrix(Eigen::MatrixXd::Constant(1, 1, cont_freq));
     contact_matrix[0].add_damping(0.7, epi::SimulationTime(30.));
->>>>>>> 81cf39ef
 
     model.populations.set_total(nb_total_t0);
     model.populations.set(nb_exp_t0, (epi::AgeGroup1)0, epi::InfectionType::E);
@@ -100,7 +93,6 @@
     double icu_cap   = 4444;
     double start_day = 30, seasonality = 0.3;
 
-<<<<<<< HEAD
     epi::SecirModel<epi::AgeGroup1> model;
 
     model.parameters.set_icu_capacity(icu_cap);
@@ -135,10 +127,9 @@
     model.parameters.probabilities[0].set_icu_per_hospitalized(theta);
     model.parameters.probabilities[0].set_dead_per_icu(delta);
 
-    epi::ContactFrequencyMatrix& cont_freq_matrix = model.parameters.get_contact_patterns();
-    cont_freq_matrix.set_cont_freq(cont_freq, 0, 0);
-    epi::Damping dummy(30., 0.3);
-    cont_freq_matrix.add_damping(dummy, 0, 0);
+    epi::ContactMatrixGroup& contact_matrix = model.parameters.get_contact_patterns();
+    contact_matrix[0]                       = epi::ContactMatrix(Eigen::MatrixXd::Constant(1, 1, cont_freq));
+    contact_matrix[0].add_damping(0.7, epi::SimulationTime(30.));
 
     epi::SecirModel<epi::AgeGroup1> model2{model}; // copy constructor
 
@@ -176,8 +167,8 @@
               model2.parameters.times[0].get_hospitalized_to_icu());
     EXPECT_EQ(model.parameters.times[0].get_icu_to_dead(), model2.parameters.times[0].get_icu_to_dead());
     EXPECT_EQ(model.parameters.times[0].get_icu_to_home(), model2.parameters.times[0].get_icu_to_home());
-    EXPECT_EQ(model.parameters.get_contact_patterns().get_cont_freq_mat().get_dampings(0, 0).get_factor(35),
-              model2.parameters.get_contact_patterns().get_cont_freq_mat().get_dampings(0, 0).get_factor(35));
+    EXPECT_EQ(model.parameters.get_contact_patterns().get_cont_freq_mat(),
+              model2.parameters.get_contact_patterns().get_cont_freq_mat());
 
     EXPECT_EQ(model.parameters.probabilities[0].get_infection_from_contact(),
               model2.parameters.probabilities[0].get_infection_from_contact());
@@ -193,8 +184,8 @@
               model2.parameters.probabilities[0].get_icu_per_hospitalized());
     EXPECT_EQ(model.parameters.probabilities[0].get_dead_per_icu(),
               model2.parameters.probabilities[0].get_dead_per_icu());
-    EXPECT_EQ(model.parameters.get_contact_patterns().get_cont_freq_mat().get_dampings(0, 0).get_factor(35),
-              model2.parameters.get_contact_patterns().get_cont_freq_mat().get_dampings(0, 0).get_factor(35));
+    EXPECT_EQ(model.parameters.get_contact_patterns().get_cont_freq_mat(),
+              model2.parameters.get_contact_patterns().get_cont_freq_mat());
 
     epi::SecirModel<epi::AgeGroup1> model3 = std::move(model2); // move constructor
 
@@ -248,8 +239,8 @@
     EXPECT_EQ(model3.parameters.probabilities[0].get_dead_per_icu(),
               model.parameters.probabilities[0].get_dead_per_icu());
 
-    EXPECT_EQ(model.parameters.get_contact_patterns().get_cont_freq_mat().get_dampings(0, 0).get_factor(35),
-              model3.parameters.get_contact_patterns().get_cont_freq_mat().get_dampings(0, 0).get_factor(35));
+    EXPECT_EQ(model.parameters.get_contact_patterns().get_cont_freq_mat(),
+              model3.parameters.get_contact_patterns().get_cont_freq_mat());
 
     epi::SecirModel<epi::AgeGroup1> model4 = model3; // copy assignment constructor
 
@@ -303,8 +294,8 @@
     EXPECT_EQ(model3.parameters.probabilities[0].get_dead_per_icu(),
               model4.parameters.probabilities[0].get_dead_per_icu());
 
-    EXPECT_EQ(model4.parameters.get_contact_patterns().get_cont_freq_mat().get_dampings(0, 0).get_factor(35),
-              model3.parameters.get_contact_patterns().get_cont_freq_mat().get_dampings(0, 0).get_factor(35));
+    EXPECT_EQ(model4.parameters.get_contact_patterns().get_cont_freq_mat(),
+              model3.parameters.get_contact_patterns().get_cont_freq_mat());
 
     epi::SecirModel<epi::AgeGroup1> model5 = std::move(model4); // move assignment constructor
 
@@ -358,270 +349,8 @@
     EXPECT_EQ(model5.parameters.probabilities[0].get_dead_per_icu(),
               model3.parameters.probabilities[0].get_dead_per_icu());
 
-    EXPECT_EQ(model5.parameters.get_contact_patterns().get_cont_freq_mat().get_dampings(0, 0).get_factor(35),
-              model3.parameters.get_contact_patterns().get_cont_freq_mat().get_dampings(0, 0).get_factor(35));
-
-    epi::ContactFrequencyMatrix contact_freq_matrix{2};
-
-    for (int i = 0; i < 2; i++) {
-        for (int j = i; j < 2; j++) {
-            contact_freq_matrix.set_cont_freq(0.5 * cont_freq, i, j);
-        }
-    }
-
-    epi::ContactFrequencyMatrix contact_freq_matrix2{contact_freq_matrix};
-
-    for (int i = 0; i < 2; i++) {
-        for (int j = i; j < 2; j++) {
-            EXPECT_EQ(contact_freq_matrix.get_cont_freq(i, j), contact_freq_matrix2.get_cont_freq(i, j));
-        }
-    }
-
-    epi::ContactFrequencyMatrix contact_freq_matrix3{std::move(contact_freq_matrix2)};
-
-    for (int i = 0; i < 2; i++) {
-        for (int j = i; j < 2; j++) {
-            EXPECT_EQ(contact_freq_matrix3.get_cont_freq(i, j), contact_freq_matrix.get_cont_freq(i, j));
-        }
-    }
-
-    epi::ContactFrequencyMatrix contact_freq_matrix4 = std::move(contact_freq_matrix3);
-
-    for (int i = 0; i < 2; i++) {
-        for (int j = i; j < 2; j++) {
-            EXPECT_EQ(contact_freq_matrix4.get_cont_freq(i, j), contact_freq_matrix.get_cont_freq(i, j));
-        }
-    }
-=======
-    epi::SecirParams params;
-
-    params.set_icu_capacity(icu_cap);
-
-    params.set_start_day(start_day);
-    params.set_seasonality(seasonality);
-
-    params.times[0].set_incubation(tinc);
-    params.times[0].set_infectious_mild(tinfmild);
-    params.times[0].set_serialinterval(tserint);
-    params.times[0].set_hospitalized_to_home(thosp2home);
-    params.times[0].set_home_to_hospitalized(thome2hosp);
-    params.times[0].set_hospitalized_to_icu(thosp2icu);
-    params.times[0].set_icu_to_home(ticu2home);
-    params.times[0].set_icu_to_death(ticu2death);
-
-    params.populations.set({0, epi::SecirCompartments::E}, nb_exp_t0);
-    params.populations.set({0, epi::SecirCompartments::C}, nb_car_t0);
-    params.populations.set({0, epi::SecirCompartments::I}, nb_inf_t0);
-    params.populations.set({0, epi::SecirCompartments::H}, nb_hosp_t0);
-    params.populations.set({0, epi::SecirCompartments::U}, nb_icu_t0);
-    params.populations.set({0, epi::SecirCompartments::R}, nb_rec_t0);
-    params.populations.set({0, epi::SecirCompartments::D}, nb_dead_t0);
-    params.populations.set_difference_from_total({0, epi::SecirCompartments::S}, nb_total_t0);
-
-    params.probabilities[0].set_infection_from_contact(inf_prob);
-    params.probabilities[0].set_carrier_infectability(carr_infec);
-    params.probabilities[0].set_asymp_per_infectious(alpha);
-    params.probabilities[0].set_risk_from_symptomatic(beta);
-    params.probabilities[0].set_hospitalized_per_infectious(rho);
-    params.probabilities[0].set_icu_per_hospitalized(theta);
-    params.probabilities[0].set_dead_per_icu(delta);
-
-    epi::ContactMatrixGroup& contact_matrix = params.get_contact_patterns();
-    contact_matrix[0]                       = epi::ContactMatrix(Eigen::MatrixXd::Constant(1, 1, cont_freq));
-    contact_matrix[0].add_damping(0.7, epi::SimulationTime(30.));
-
-    epi::SecirParams params2{params}; // copy constructor
-
-    EXPECT_EQ(params.get_icu_capacity(), params2.get_icu_capacity());
-    EXPECT_EQ(params.get_start_day(), params2.get_start_day());
-    EXPECT_EQ(params.get_seasonality(), params2.get_seasonality());
-
-    EXPECT_EQ(params.populations.get_total(), params2.populations.get_total());
-    EXPECT_EQ(params.populations.get({0, epi::SecirCompartments::S}),
-              params2.populations.get({0, epi::SecirCompartments::S}));
-    EXPECT_EQ(params.populations.get({0, epi::SecirCompartments::E}),
-              params2.populations.get({0, epi::SecirCompartments::E}));
-    EXPECT_EQ(params.populations.get({0, epi::SecirCompartments::C}),
-              params2.populations.get({0, epi::SecirCompartments::C}));
-    EXPECT_EQ(params.populations.get({0, epi::SecirCompartments::I}),
-              params2.populations.get({0, epi::SecirCompartments::I}));
-    EXPECT_EQ(params.populations.get({0, epi::SecirCompartments::H}),
-              params2.populations.get({0, epi::SecirCompartments::H}));
-    EXPECT_EQ(params.populations.get({0, epi::SecirCompartments::U}),
-              params2.populations.get({0, epi::SecirCompartments::U}));
-    EXPECT_EQ(params.populations.get({0, epi::SecirCompartments::R}),
-              params2.populations.get({0, epi::SecirCompartments::R}));
-    EXPECT_EQ(params.populations.get({0, epi::SecirCompartments::D}),
-              params2.populations.get({0, epi::SecirCompartments::D}));
-
-    EXPECT_EQ(params.times[0].get_incubation(), params2.times[0].get_incubation());
-    EXPECT_EQ(params.times[0].get_serialinterval(), params2.times[0].get_serialinterval());
-    EXPECT_EQ(params.times[0].get_infectious_mild(), params2.times[0].get_infectious_mild());
-    EXPECT_EQ(params.times[0].get_infectious_asymp(), params2.times[0].get_infectious_asymp());
-    EXPECT_EQ(params.times[0].get_home_to_hospitalized(), params2.times[0].get_home_to_hospitalized());
-    EXPECT_EQ(params.times[0].get_hospitalized_to_home(), params2.times[0].get_hospitalized_to_home());
-    EXPECT_EQ(params.times[0].get_hospitalized_to_icu(), params2.times[0].get_hospitalized_to_icu());
-    EXPECT_EQ(params.times[0].get_icu_to_dead(), params2.times[0].get_icu_to_dead());
-    EXPECT_EQ(params.times[0].get_icu_to_home(), params2.times[0].get_icu_to_home());
-    EXPECT_EQ(params.get_contact_patterns().get_cont_freq_mat(), params2.get_contact_patterns().get_cont_freq_mat());
-
-    EXPECT_EQ(params.probabilities[0].get_infection_from_contact(),
-              params2.probabilities[0].get_infection_from_contact());
-    EXPECT_EQ(params.probabilities[0].get_carrier_infectability(),
-              params2.probabilities[0].get_carrier_infectability());
-    EXPECT_EQ(params.probabilities[0].get_risk_from_symptomatic(),
-              params2.probabilities[0].get_risk_from_symptomatic());
-    EXPECT_EQ(params.probabilities[0].get_asymp_per_infectious(), params2.probabilities[0].get_asymp_per_infectious());
-    EXPECT_EQ(params.probabilities[0].get_hospitalized_per_infectious(),
-              params2.probabilities[0].get_hospitalized_per_infectious());
-    EXPECT_EQ(params.probabilities[0].get_icu_per_hospitalized(), params2.probabilities[0].get_icu_per_hospitalized());
-    EXPECT_EQ(params.probabilities[0].get_dead_per_icu(), params2.probabilities[0].get_dead_per_icu());
-    EXPECT_EQ(params.get_contact_patterns().get_cont_freq_mat(), params2.get_contact_patterns().get_cont_freq_mat());
-
-    epi::SecirParams params3 = std::move(params2); // move constructor
-
-    EXPECT_EQ(params.get_icu_capacity(), params3.get_icu_capacity());
-    EXPECT_EQ(params.get_start_day(), params3.get_start_day());
-    EXPECT_EQ(params.get_seasonality(), params3.get_seasonality());
-
-    EXPECT_EQ(params3.populations.get_total(), params.populations.get_total());
-    EXPECT_EQ(params3.populations.get({0, epi::SecirCompartments::S}),
-              params.populations.get({0, epi::SecirCompartments::S}));
-    EXPECT_EQ(params3.populations.get({0, epi::SecirCompartments::E}),
-              params.populations.get({0, epi::SecirCompartments::E}));
-    EXPECT_EQ(params3.populations.get({0, epi::SecirCompartments::C}),
-              params.populations.get({0, epi::SecirCompartments::C}));
-    EXPECT_EQ(params3.populations.get({0, epi::SecirCompartments::I}),
-              params.populations.get({0, epi::SecirCompartments::I}));
-    EXPECT_EQ(params3.populations.get({0, epi::SecirCompartments::H}),
-              params.populations.get({0, epi::SecirCompartments::H}));
-    EXPECT_EQ(params3.populations.get({0, epi::SecirCompartments::U}),
-              params.populations.get({0, epi::SecirCompartments::U}));
-    EXPECT_EQ(params3.populations.get({0, epi::SecirCompartments::R}),
-              params.populations.get({0, epi::SecirCompartments::R}));
-    EXPECT_EQ(params3.populations.get({0, epi::SecirCompartments::D}),
-              params.populations.get({0, epi::SecirCompartments::D}));
-
-    EXPECT_EQ(params3.times[0].get_incubation(), params.times[0].get_incubation());
-    EXPECT_EQ(params3.times[0].get_serialinterval(), params.times[0].get_serialinterval());
-    EXPECT_EQ(params3.times[0].get_infectious_mild(), params.times[0].get_infectious_mild());
-    EXPECT_EQ(params3.times[0].get_infectious_asymp(), params.times[0].get_infectious_asymp());
-    EXPECT_EQ(params3.times[0].get_home_to_hospitalized(), params.times[0].get_home_to_hospitalized());
-    EXPECT_EQ(params3.times[0].get_hospitalized_to_home(), params.times[0].get_hospitalized_to_home());
-    EXPECT_EQ(params3.times[0].get_hospitalized_to_icu(), params.times[0].get_hospitalized_to_icu());
-    EXPECT_EQ(params3.times[0].get_icu_to_dead(), params.times[0].get_icu_to_dead());
-    EXPECT_EQ(params3.times[0].get_icu_to_home(), params.times[0].get_icu_to_home());
-
-    EXPECT_EQ(params3.probabilities[0].get_infection_from_contact(),
-              params.probabilities[0].get_infection_from_contact());
-    EXPECT_EQ(params3.probabilities[0].get_carrier_infectability(),
-              params.probabilities[0].get_carrier_infectability());
-    EXPECT_EQ(params3.probabilities[0].get_risk_from_symptomatic(),
-              params.probabilities[0].get_risk_from_symptomatic());
-    EXPECT_EQ(params3.probabilities[0].get_asymp_per_infectious(), params.probabilities[0].get_asymp_per_infectious());
-    EXPECT_EQ(params3.probabilities[0].get_hospitalized_per_infectious(),
-              params.probabilities[0].get_hospitalized_per_infectious());
-    EXPECT_EQ(params3.probabilities[0].get_icu_per_hospitalized(), params.probabilities[0].get_icu_per_hospitalized());
-    EXPECT_EQ(params3.probabilities[0].get_dead_per_icu(), params.probabilities[0].get_dead_per_icu());
-
-    EXPECT_EQ(params.get_contact_patterns().get_cont_freq_mat(), params3.get_contact_patterns().get_cont_freq_mat());
-
-    epi::SecirParams params4 = params3; // copy assignment constructor
-
-    EXPECT_EQ(params4.get_icu_capacity(), params3.get_icu_capacity());
-    EXPECT_EQ(params4.get_start_day(), params3.get_start_day());
-    EXPECT_EQ(params4.get_seasonality(), params3.get_seasonality());
-
-    EXPECT_EQ(params3.populations.get_total(), params4.populations.get_total());
-    EXPECT_EQ(params3.populations.get({0, epi::SecirCompartments::S}),
-              params4.populations.get({0, epi::SecirCompartments::S}));
-    EXPECT_EQ(params3.populations.get({0, epi::SecirCompartments::E}),
-              params4.populations.get({0, epi::SecirCompartments::E}));
-    EXPECT_EQ(params3.populations.get({0, epi::SecirCompartments::C}),
-              params4.populations.get({0, epi::SecirCompartments::C}));
-    EXPECT_EQ(params3.populations.get({0, epi::SecirCompartments::I}),
-              params4.populations.get({0, epi::SecirCompartments::I}));
-    EXPECT_EQ(params3.populations.get({0, epi::SecirCompartments::H}),
-              params4.populations.get({0, epi::SecirCompartments::H}));
-    EXPECT_EQ(params3.populations.get({0, epi::SecirCompartments::U}),
-              params4.populations.get({0, epi::SecirCompartments::U}));
-    EXPECT_EQ(params3.populations.get({0, epi::SecirCompartments::R}),
-              params4.populations.get({0, epi::SecirCompartments::R}));
-    EXPECT_EQ(params3.populations.get({0, epi::SecirCompartments::D}),
-              params4.populations.get({0, epi::SecirCompartments::D}));
-
-    EXPECT_EQ(params3.times[0].get_incubation(), params4.times[0].get_incubation());
-    EXPECT_EQ(params3.times[0].get_serialinterval(), params4.times[0].get_serialinterval());
-    EXPECT_EQ(params3.times[0].get_infectious_mild(), params4.times[0].get_infectious_mild());
-    EXPECT_EQ(params3.times[0].get_infectious_asymp(), params4.times[0].get_infectious_asymp());
-    EXPECT_EQ(params3.times[0].get_home_to_hospitalized(), params4.times[0].get_home_to_hospitalized());
-    EXPECT_EQ(params3.times[0].get_hospitalized_to_home(), params4.times[0].get_hospitalized_to_home());
-    EXPECT_EQ(params3.times[0].get_hospitalized_to_icu(), params4.times[0].get_hospitalized_to_icu());
-    EXPECT_EQ(params3.times[0].get_icu_to_dead(), params4.times[0].get_icu_to_dead());
-    EXPECT_EQ(params3.times[0].get_icu_to_home(), params4.times[0].get_icu_to_home());
-
-    EXPECT_EQ(params3.probabilities[0].get_infection_from_contact(),
-              params4.probabilities[0].get_infection_from_contact());
-    EXPECT_EQ(params3.probabilities[0].get_carrier_infectability(),
-              params4.probabilities[0].get_carrier_infectability());
-    EXPECT_EQ(params3.probabilities[0].get_risk_from_symptomatic(),
-              params4.probabilities[0].get_risk_from_symptomatic());
-    EXPECT_EQ(params3.probabilities[0].get_asymp_per_infectious(), params4.probabilities[0].get_asymp_per_infectious());
-    EXPECT_EQ(params3.probabilities[0].get_hospitalized_per_infectious(),
-              params4.probabilities[0].get_hospitalized_per_infectious());
-    EXPECT_EQ(params3.probabilities[0].get_icu_per_hospitalized(), params4.probabilities[0].get_icu_per_hospitalized());
-    EXPECT_EQ(params3.probabilities[0].get_dead_per_icu(), params4.probabilities[0].get_dead_per_icu());
-
-    EXPECT_EQ(params4.get_contact_patterns().get_cont_freq_mat(), params3.get_contact_patterns().get_cont_freq_mat());
-
-    epi::SecirParams params5 = std::move(params4); // move assignment constructor
-
-    EXPECT_EQ(params5.get_icu_capacity(), params3.get_icu_capacity());
-    EXPECT_EQ(params5.get_start_day(), params3.get_start_day());
-    EXPECT_EQ(params5.get_seasonality(), params3.get_seasonality());
-
-    EXPECT_EQ(params5.populations.get_total(), params3.populations.get_total());
-    EXPECT_EQ(params5.populations.get({0, epi::SecirCompartments::S}),
-              params3.populations.get({0, epi::SecirCompartments::S}));
-    EXPECT_EQ(params5.populations.get({0, epi::SecirCompartments::E}),
-              params3.populations.get({0, epi::SecirCompartments::E}));
-    EXPECT_EQ(params5.populations.get({0, epi::SecirCompartments::C}),
-              params3.populations.get({0, epi::SecirCompartments::C}));
-    EXPECT_EQ(params5.populations.get({0, epi::SecirCompartments::I}),
-              params3.populations.get({0, epi::SecirCompartments::I}));
-    EXPECT_EQ(params5.populations.get({0, epi::SecirCompartments::H}),
-              params3.populations.get({0, epi::SecirCompartments::H}));
-    EXPECT_EQ(params5.populations.get({0, epi::SecirCompartments::U}),
-              params3.populations.get({0, epi::SecirCompartments::U}));
-    EXPECT_EQ(params5.populations.get({0, epi::SecirCompartments::R}),
-              params3.populations.get({0, epi::SecirCompartments::R}));
-    EXPECT_EQ(params5.populations.get({0, epi::SecirCompartments::D}),
-              params3.populations.get({0, epi::SecirCompartments::D}));
-
-    EXPECT_EQ(params5.times[0].get_incubation(), params3.times[0].get_incubation());
-    EXPECT_EQ(params5.times[0].get_serialinterval(), params3.times[0].get_serialinterval());
-    EXPECT_EQ(params5.times[0].get_infectious_mild(), params3.times[0].get_infectious_mild());
-    EXPECT_EQ(params5.times[0].get_infectious_asymp(), params3.times[0].get_infectious_asymp());
-    EXPECT_EQ(params5.times[0].get_home_to_hospitalized(), params3.times[0].get_home_to_hospitalized());
-    EXPECT_EQ(params5.times[0].get_hospitalized_to_home(), params3.times[0].get_hospitalized_to_home());
-    EXPECT_EQ(params5.times[0].get_hospitalized_to_icu(), params3.times[0].get_hospitalized_to_icu());
-    EXPECT_EQ(params5.times[0].get_icu_to_dead(), params3.times[0].get_icu_to_dead());
-    EXPECT_EQ(params5.times[0].get_icu_to_home(), params3.times[0].get_icu_to_home());
-
-    EXPECT_EQ(params5.probabilities[0].get_infection_from_contact(),
-              params3.probabilities[0].get_infection_from_contact());
-    EXPECT_EQ(params5.probabilities[0].get_carrier_infectability(),
-              params3.probabilities[0].get_carrier_infectability());
-    EXPECT_EQ(params5.probabilities[0].get_risk_from_symptomatic(),
-              params3.probabilities[0].get_risk_from_symptomatic());
-    EXPECT_EQ(params5.probabilities[0].get_asymp_per_infectious(), params3.probabilities[0].get_asymp_per_infectious());
-    EXPECT_EQ(params5.probabilities[0].get_hospitalized_per_infectious(),
-              params3.probabilities[0].get_hospitalized_per_infectious());
-    EXPECT_EQ(params5.probabilities[0].get_icu_per_hospitalized(), params3.probabilities[0].get_icu_per_hospitalized());
-    EXPECT_EQ(params5.probabilities[0].get_dead_per_icu(), params3.probabilities[0].get_dead_per_icu());
-
-    EXPECT_EQ(params5.get_contact_patterns().get_cont_freq_mat(), params3.get_contact_patterns().get_cont_freq_mat());
->>>>>>> 81cf39ef
+    EXPECT_EQ(model5.parameters.get_contact_patterns().get_cont_freq_mat(),
+              model3.parameters.get_contact_patterns().get_cont_freq_mat());
 }
 
 TEST(TestSecir, testSettersAndGetters)
@@ -792,16 +521,9 @@
     model.parameters.times[0].set_icu_to_home(ticu2home);
     model.parameters.times[0].set_icu_to_death(ticu2death);
 
-<<<<<<< HEAD
-    epi::ContactFrequencyMatrix& cont_freq_matrix = model.parameters.get_contact_patterns();
-    cont_freq_matrix.set_cont_freq(cont_freq, 0, 0);
-    epi::Damping dummy(30., 0.3);
-    cont_freq_matrix.add_damping(dummy, 0, 0);
-=======
-    epi::ContactMatrixGroup& contact_matrix = params.get_contact_patterns();
+    epi::ContactMatrixGroup& contact_matrix = model.parameters.get_contact_patterns();
     contact_matrix[0]                       = epi::ContactMatrix(Eigen::MatrixXd::Constant(1, 1, cont_freq));
     contact_matrix[0].add_damping(0.7, epi::SimulationTime(30.));
->>>>>>> 81cf39ef
 
     model.populations.set_total(nb_total_t0);
     model.populations.set(nb_exp_t0, (epi::AgeGroup1)0, epi::InfectionType::E);
@@ -822,12 +544,8 @@
     model.parameters.probabilities[0].set_dead_per_icu(delta);
 
     epi::set_log_level(epi::LogLevel::off);
-<<<<<<< HEAD
     model.parameters.check_constraints();
-=======
-    params.check_constraints();
     epi::set_log_level(epi::LogLevel::warn);
->>>>>>> 81cf39ef
 
     EXPECT_EQ(-91, model.populations.get((epi::AgeGroup1)0, epi::InfectionType::E));
     EXPECT_EQ(2.124921, model.parameters.probabilities[0].get_asymp_per_infectious().value());
@@ -855,7 +573,6 @@
     double nb_total_t0 = 1000000, nb_exp_t0 = 10000, nb_inf_t0 = 5000, nb_car_t0 = 500, nb_hosp_t0 = 20, nb_icu_t0 = 0,
            nb_rec_t0 = 10, nb_dead_t0 = 0;
 
-<<<<<<< HEAD
     epi::SecirModel1 model;
 
     model.parameters.times[0].set_incubation(tinc);
@@ -884,40 +601,8 @@
     model.parameters.probabilities[0].set_icu_per_hospitalized(theta);
     model.parameters.probabilities[0].set_dead_per_icu(delta);
 
-    epi::ContactFrequencyMatrix& cont_freq_matrix = model.parameters.get_contact_patterns();
-    cont_freq_matrix.set_cont_freq(cont_freq, 0, 0);
-=======
-    epi::SecirParams params;
-
-    params.times[0].set_incubation(tinc);
-    params.times[0].set_infectious_mild(tinfmild);
-    params.times[0].set_serialinterval(tserint);
-    params.times[0].set_hospitalized_to_home(thosp2home);
-    params.times[0].set_home_to_hospitalized(thome2hosp);
-    params.times[0].set_hospitalized_to_icu(thosp2icu);
-    params.times[0].set_icu_to_home(ticu2home);
-    params.times[0].set_icu_to_death(ticu2death);
-
-    params.populations.set({0, epi::SecirCompartments::E}, nb_exp_t0);
-    params.populations.set({0, epi::SecirCompartments::C}, nb_car_t0);
-    params.populations.set({0, epi::SecirCompartments::I}, nb_inf_t0);
-    params.populations.set({0, epi::SecirCompartments::H}, nb_hosp_t0);
-    params.populations.set({0, epi::SecirCompartments::U}, nb_icu_t0);
-    params.populations.set({0, epi::SecirCompartments::R}, nb_rec_t0);
-    params.populations.set({0, epi::SecirCompartments::D}, nb_dead_t0);
-    params.populations.set_difference_from_total({0, epi::SecirCompartments::S}, nb_total_t0);
-
-    params.probabilities[0].set_infection_from_contact(inf_prob);
-    params.probabilities[0].set_carrier_infectability(carr_infec);
-    params.probabilities[0].set_asymp_per_infectious(alpha);
-    params.probabilities[0].set_risk_from_symptomatic(beta);
-    params.probabilities[0].set_hospitalized_per_infectious(rho);
-    params.probabilities[0].set_icu_per_hospitalized(theta);
-    params.probabilities[0].set_dead_per_icu(delta);
-
-    epi::ContactMatrixGroup& contact_matrix = params.get_contact_patterns();
-    contact_matrix[0]                       = epi::ContactMatrix(Eigen::MatrixXd::Constant(1, 1, cont_freq));
->>>>>>> 81cf39ef
+    epi::ContactMatrixGroup& contact_matrix = model.parameters.get_contact_patterns();
+    contact_matrix[0]                           = epi::ContactMatrix(Eigen::MatrixXd::Constant(1, 1, cont_freq));
 
     model.apply_constraints();
 
@@ -985,7 +670,8 @@
 
     double nb_total_t0 = 10000, nb_exp_t0 = 100, nb_inf_t0 = 50, nb_car_t0 = 50;
 
-    epi::SecirParams params;
+    epi::SecirModel<epi::AgeGroup1> model;
+    auto& params = model.parameters;
 
     params.times[0].set_incubation(tinc);
     params.times[0].set_infectious_mild(tinfmild);
@@ -994,10 +680,10 @@
     epi::ContactMatrixGroup& contact_matrix = params.get_contact_patterns();
     contact_matrix[0]                       = epi::ContactMatrix(Eigen::MatrixXd::Constant(1, 1, cont_freq));
 
-    params.populations.set({0, epi::SecirCompartments::E}, nb_exp_t0);
-    params.populations.set({0, epi::SecirCompartments::C}, nb_car_t0);
-    params.populations.set({0, epi::SecirCompartments::I}, nb_inf_t0);
-    params.populations.set_difference_from_total({0, epi::SecirCompartments::S}, nb_total_t0);
+    model.populations.set(nb_exp_t0, (epi::AgeGroup1)0, epi::InfectionType::E);
+    model.populations.set(nb_car_t0, (epi::AgeGroup1)0, epi::InfectionType::C);
+    model.populations.set(nb_inf_t0, (epi::AgeGroup1)0, epi::InfectionType::I);
+    model.populations.set_difference_from_total(nb_total_t0, (epi::AgeGroup1)0, epi::InfectionType::S);
 
     params.probabilities[0].set_infection_from_contact(inf_prob);
     params.probabilities[0].set_carrier_infectability(carr_infec);
@@ -1006,21 +692,21 @@
 
     params.apply_constraints();
 
-    auto y = params.populations.get_compartments();
-
-    auto dydt_default = Eigen::VectorXd(Eigen::Index(epi::SecirCount));
-    epi::secir_get_derivatives(params, y, 0, dydt_default);
+    auto y = model.populations.get_compartments();
+
+    auto dydt_default = Eigen::VectorXd(Eigen::Index(epi::InfectionType::Count));
+    model.get_derivatives(y, y, 0, dydt_default);
 
     params.set_test_and_trace_capacity(50);
     params.probabilities[0].set_test_and_trace_max_risk_from_symptomatic(beta * 3);
-    auto dydt_under_capacity = Eigen::VectorXd(Eigen::Index(epi::SecirCount));
-    epi::secir_get_derivatives(params, y, 0, dydt_under_capacity);
+    auto dydt_under_capacity = Eigen::VectorXd(Eigen::Index(epi::InfectionType::Count));
+    model.get_derivatives(y, y, 0, dydt_under_capacity);
 
     params.set_test_and_trace_capacity(10);
     params.probabilities[0].set_test_and_trace_max_risk_from_symptomatic(beta * 3);
-    auto dydt_over_capacity = Eigen::VectorXd(Eigen::Index(epi::SecirCount));
-    epi::secir_get_derivatives(params, y, 0, dydt_over_capacity);
-
-    EXPECT_DOUBLE_EQ(dydt_under_capacity[epi::E], dydt_default[epi::E]);
-    EXPECT_GT(dydt_over_capacity[epi::E], dydt_default[epi::E]);
+    auto dydt_over_capacity = Eigen::VectorXd(Eigen::Index(epi::InfectionType::Count));
+    model.get_derivatives(y, y, 0, dydt_over_capacity);
+
+    EXPECT_DOUBLE_EQ(dydt_under_capacity[(size_t)epi::InfectionType::E], dydt_default[(size_t)epi::InfectionType::E]);
+    EXPECT_GT(dydt_over_capacity[(size_t)epi::InfectionType::E], dydt_default[(size_t)epi::InfectionType::E]);
 }
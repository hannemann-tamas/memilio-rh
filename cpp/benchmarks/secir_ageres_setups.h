--- conflicted
+++ resolved
@@ -1,194 +1,186 @@
-/* 
-* Copyright (C) 2020-2024 MEmilio
-*
-* Authors: Rene Schmieding
-*
-* Contact: Martin J. Kuehn <Martin.Kuehn@DLR.de>
-*
-* Licensed under the Apache License, Version 2.0 (the "License");
-* you may not use this file except in compliance with the License.
-* You may obtain a copy of the License at
-*
-*     http://www.apache.org/licenses/LICENSE-2.0
-*
-* Unless required by applicable law or agreed to in writing, software
-* distributed under the License is distributed on an "AS IS" BASIS,
-* WITHOUT WARRANTIES OR CONDITIONS OF ANY KIND, either express or implied.
-* See the License for the specific language governing permissions and
-* limitations under the License.
-*/
-#ifndef SECIR_AGERES_SETUPS_H_
-#define SECIR_AGERES_SETUPS_H_
-
-#include "memilio/compartments/simulation.h"
-#include "memilio/mobility/metapopulation_mobility_instant.h"
-#include "memilio/compartments/parameter_studies.h"
-#include "models/ode_secir/model.h"
-#include "models/ode_secir/parameter_space.h"
-
-namespace mio
-{
-namespace benchmark
-{
-namespace detail
-{
-/**
-         * @brief Helper function to create a secir model with consistent setup for use in benchmarking.
-         */
-mio::osecir::Model<ScalarType> make_model(int num)
-{
-
-    double cont_freq = 10; // see Polymod study
-
-    double nb_total_t0 = 10000, nb_exp_t0 = 100, nb_inf_t0 = 50, nb_car_t0 = 50, nb_hosp_t0 = 20, nb_icu_t0 = 10,
-           nb_rec_t0 = 10, nb_dead_t0 = 0;
-
-    mio::osecir::Model model(num);
-    auto nb_groups = model.parameters.get_num_groups();
-    double fact    = 1.0 / (double)(size_t)nb_groups;
-
-    auto& params = model.parameters;
-
-    params.set<mio::osecir::ICUCapacity<ScalarType>>(std::numeric_limits<double>::max());
-    params.set<mio::osecir::StartDay>(0);
-    params.set<mio::osecir::Seasonality<ScalarType>>(0);
-
-    for (auto i = mio::AgeGroup(0); i < nb_groups; i++) {
-<<<<<<< HEAD
-        params.get<mio::osecir::IncubationTime<ScalarType>>()[i]       = 5.2;
-        params.get<mio::osecir::TimeInfectedSymptoms<ScalarType>>()[i] = 6.;
-        params.get<mio::osecir::SerialInterval<ScalarType>>()[i]       = 4.2;
-        params.get<mio::osecir::TimeInfectedSevere<ScalarType>>()[i]   = 12;
-        params.get<mio::osecir::TimeInfectedCritical<ScalarType>>()[i] = 8;
-=======
-        params.get<mio::osecir::TimeExposed>()[i]            = 3.2;
-        params.get<mio::osecir::TimeInfectedNoSymptoms>()[i] = 2.;
-        params.get<mio::osecir::TimeInfectedSymptoms>()[i]   = 6.;
-        params.get<mio::osecir::TimeInfectedSevere>()[i]     = 12;
-        params.get<mio::osecir::TimeInfectedCritical>()[i]   = 8;
->>>>>>> d829c0f7
-
-        model.populations[{i, mio::osecir::InfectionState::Exposed}]            = fact * nb_exp_t0;
-        model.populations[{i, mio::osecir::InfectionState::InfectedNoSymptoms}] = fact * nb_car_t0;
-        model.populations[{i, mio::osecir::InfectionState::InfectedSymptoms}]   = fact * nb_inf_t0;
-        model.populations[{i, mio::osecir::InfectionState::InfectedSevere}]     = fact * nb_hosp_t0;
-        model.populations[{i, mio::osecir::InfectionState::InfectedCritical}]   = fact * nb_icu_t0;
-        model.populations[{i, mio::osecir::InfectionState::Recovered}]          = fact * nb_rec_t0;
-        model.populations[{i, mio::osecir::InfectionState::Dead}]               = fact * nb_dead_t0;
-        model.populations.set_difference_from_group_total<mio::AgeGroup>({i, mio::osecir::InfectionState::Susceptible},
-                                                                         fact * nb_total_t0);
-
-        params.get<mio::osecir::TransmissionProbabilityOnContact<ScalarType>>()[i] = 0.05;
-        params.get<mio::osecir::RelativeTransmissionNoSymptoms<ScalarType>>()[i]   = 0.67;
-        params.get<mio::osecir::RecoveredPerInfectedNoSymptoms<ScalarType>>()[i]   = 0.09;
-        params.get<mio::osecir::RiskOfInfectionFromSymptomatic<ScalarType>>()[i]   = 0.25;
-        params.get<mio::osecir::SeverePerInfectedSymptoms<ScalarType>>()[i]        = 0.2;
-        params.get<mio::osecir::CriticalPerSevere<ScalarType>>()[i]                = 0.25;
-        params.get<mio::osecir::DeathsPerCritical<ScalarType>>()[i]                = 0.3;
-    }
-
-    mio::ContactMatrixGroup& contact_matrix = params.get<mio::osecir::ContactPatterns<ScalarType>>();
-    contact_matrix[0] =
-        mio::ContactMatrix(Eigen::MatrixXd::Constant((size_t)nb_groups, (size_t)nb_groups, fact * cont_freq));
-    contact_matrix.add_damping(Eigen::MatrixXd::Constant((size_t)nb_groups, (size_t)nb_groups, 0.7),
-                               mio::SimulationTime(30.));
-
-    model.apply_constraints();
-
-    return model;
-}
-} // namespace detail
-
-namespace model
-{
-/**
-         * @brief Secir model with consistent setup for use in benchmarking.
-         */
-mio::osecir::Model<ScalarType> SecirAgeres(size_t num_agegroups)
-{
-    mio::osecir::Model<ScalarType> model = mio::benchmark::detail::make_model(num_agegroups);
-
-    auto nb_groups   = model.parameters.get_num_groups();
-    double cont_freq = 10, fact = 1.0 / (double)(size_t)nb_groups;
-    mio::ContactMatrixGroup& contact_matrix = model.parameters.get<mio::osecir::ContactPatterns<ScalarType>>();
-    contact_matrix[0] =
-        mio::ContactMatrix(Eigen::MatrixXd::Constant((size_t)nb_groups, (size_t)nb_groups, fact * cont_freq));
-
-    contact_matrix.add_damping(Eigen::MatrixXd::Constant((size_t)nb_groups, (size_t)nb_groups, 0.7),
-                               mio::SimulationTime(30.));
-
-    return model;
-}
-/**
-         * @brief Secir model with consistent setup for use in benchmarking with added dampings.
-         */
-mio::osecir::Model<ScalarType> SecirAgeresDampings(size_t num_agegroups)
-{
-    mio::osecir::Model<ScalarType> model = mio::benchmark::detail::make_model(num_agegroups);
-
-    auto nb_groups   = model.parameters.get_num_groups();
-    double cont_freq = 10, fact = 1.0 / (double)(size_t)nb_groups;
-    mio::ContactMatrixGroup& contact_matrix = model.parameters.get<mio::osecir::ContactPatterns<ScalarType>>();
-    contact_matrix[0] =
-        mio::ContactMatrix(Eigen::MatrixXd::Constant((size_t)nb_groups, (size_t)nb_groups, fact * cont_freq));
-
-    contact_matrix.add_damping(Eigen::MatrixXd::Constant((size_t)nb_groups, (size_t)nb_groups, 0.7),
-                               mio::SimulationTime(25.));
-    contact_matrix.add_damping(Eigen::MatrixXd::Constant((size_t)nb_groups, (size_t)nb_groups, 0.3),
-                               mio::SimulationTime(40.));
-    contact_matrix.add_damping(Eigen::MatrixXd::Constant((size_t)nb_groups, (size_t)nb_groups, 0.8),
-                               mio::SimulationTime(60.));
-    contact_matrix.add_damping(Eigen::MatrixXd::Constant((size_t)nb_groups, (size_t)nb_groups, 0.5),
-                               mio::SimulationTime(75.));
-    contact_matrix.add_damping(Eigen::MatrixXd::Constant((size_t)nb_groups, (size_t)nb_groups, 1.0),
-                               mio::SimulationTime(95.));
-
-    return model;
-}
-/**
-         * @brief Secir model with consistent setup for use in benchmarking with added dampings.
-         * Dampings are set up to challenge the integrator, not to be realistic.
-         */
-mio::osecir::Model<ScalarType> SecirAgeresAbsurdDampings(size_t num_agegroups)
-{
-    mio::osecir::Model<ScalarType> model = mio::benchmark::detail::make_model(num_agegroups);
-
-    auto nb_groups   = model.parameters.get_num_groups();
-    double cont_freq = 10, fact = 1.0 / (double)(size_t)nb_groups;
-    mio::ContactMatrixGroup& contact_matrix = model.parameters.get<mio::osecir::ContactPatterns<ScalarType>>();
-    contact_matrix[0] =
-        mio::ContactMatrix(Eigen::MatrixXd::Constant((size_t)nb_groups, (size_t)nb_groups, fact * cont_freq));
-
-    contact_matrix.add_damping(Eigen::MatrixXd::Constant((size_t)nb_groups, (size_t)nb_groups, 0.8),
-                               mio::SimulationTime(10.));
-    contact_matrix.add_damping(Eigen::MatrixXd::Constant((size_t)nb_groups, (size_t)nb_groups, 0.5),
-                               mio::SimulationTime(11.));
-    contact_matrix.add_damping(Eigen::MatrixXd::Constant((size_t)nb_groups, (size_t)nb_groups, 0.2),
-                               mio::SimulationTime(12.));
-    contact_matrix.add_damping(Eigen::MatrixXd::Constant((size_t)nb_groups, (size_t)nb_groups, 0.1),
-                               mio::SimulationTime(13.));
-    contact_matrix.add_damping(Eigen::MatrixXd::Constant((size_t)nb_groups, (size_t)nb_groups, 0.9),
-                               mio::SimulationTime(30.));
-    contact_matrix.add_damping(Eigen::MatrixXd::Constant((size_t)nb_groups, (size_t)nb_groups, 0.2),
-                               mio::SimulationTime(30.5));
-    contact_matrix.add_damping(Eigen::MatrixXd::Constant((size_t)nb_groups, (size_t)nb_groups, 0.7),
-                               mio::SimulationTime(31.));
-    contact_matrix.add_damping(Eigen::MatrixXd::Constant((size_t)nb_groups, (size_t)nb_groups, 0.2),
-                               mio::SimulationTime(31.5));
-    contact_matrix.add_damping(Eigen::MatrixXd::Constant((size_t)nb_groups, (size_t)nb_groups, 0.8),
-                               mio::SimulationTime(32.));
-    contact_matrix.add_damping(Eigen::MatrixXd::Constant((size_t)nb_groups, (size_t)nb_groups, 0.1),
-                               mio::SimulationTime(40.));
-    contact_matrix.add_damping(Eigen::MatrixXd::Constant((size_t)nb_groups, (size_t)nb_groups, 0.001),
-                               mio::SimulationTime(44.));
-    contact_matrix.add_damping(Eigen::MatrixXd::Constant((size_t)nb_groups, (size_t)nb_groups, 0.9),
-                               mio::SimulationTime(46.));
-
-    return model;
-}
-} // namespace model
-} // namespace benchmark
-
-} // namespace mio
-
-#endif
+/* 
+* Copyright (C) 2020-2024 MEmilio
+*
+* Authors: Rene Schmieding
+*
+* Contact: Martin J. Kuehn <Martin.Kuehn@DLR.de>
+*
+* Licensed under the Apache License, Version 2.0 (the "License");
+* you may not use this file except in compliance with the License.
+* You may obtain a copy of the License at
+*
+*     http://www.apache.org/licenses/LICENSE-2.0
+*
+* Unless required by applicable law or agreed to in writing, software
+* distributed under the License is distributed on an "AS IS" BASIS,
+* WITHOUT WARRANTIES OR CONDITIONS OF ANY KIND, either express or implied.
+* See the License for the specific language governing permissions and
+* limitations under the License.
+*/
+#ifndef SECIR_AGERES_SETUPS_H_
+#define SECIR_AGERES_SETUPS_H_
+
+#include "memilio/compartments/simulation.h"
+#include "memilio/mobility/metapopulation_mobility_instant.h"
+#include "memilio/compartments/parameter_studies.h"
+#include "models/ode_secir/model.h"
+#include "models/ode_secir/parameter_space.h"
+
+namespace mio
+{
+namespace benchmark
+{
+namespace detail
+{
+/**
+         * @brief Helper function to create a secir model with consistent setup for use in benchmarking.
+         */
+mio::osecir::Model<ScalarType> make_model(int num)
+{
+
+    double cont_freq = 10; // see Polymod study
+
+    double nb_total_t0 = 10000, nb_exp_t0 = 100, nb_inf_t0 = 50, nb_car_t0 = 50, nb_hosp_t0 = 20, nb_icu_t0 = 10,
+           nb_rec_t0 = 10, nb_dead_t0 = 0;
+
+    mio::osecir::Model model(num);
+    auto nb_groups = model.parameters.get_num_groups();
+    double fact    = 1.0 / (double)(size_t)nb_groups;
+
+    auto& params = model.parameters;
+
+    params.set<mio::osecir::ICUCapacity<ScalarType>>(std::numeric_limits<double>::max());
+    params.set<mio::osecir::StartDay>(0);
+    params.set<mio::osecir::Seasonality<ScalarType>>(0);
+
+    for (auto i = mio::AgeGroup(0); i < nb_groups; i++) {
+        params.get<mio::osecir::TimeExposed<ScalarType>>()[i]            = 3.2;
+        params.get<mio::osecir::TimeInfectedNoSymptoms<ScalarType>>()[i] = 2.;
+        params.get<mio::osecir::TimeInfectedSymptoms<ScalarType>>()[i]   = 6.;
+        params.get<mio::osecir::TimeInfectedSevere<ScalarType>>()[i]     = 12;
+        params.get<mio::osecir::TimeInfectedCritical<ScalarType>>()[i]   = 8;
+
+        model.populations[{i, mio::osecir::InfectionState::Exposed}]            = fact * nb_exp_t0;
+        model.populations[{i, mio::osecir::InfectionState::InfectedNoSymptoms}] = fact * nb_car_t0;
+        model.populations[{i, mio::osecir::InfectionState::InfectedSymptoms}]   = fact * nb_inf_t0;
+        model.populations[{i, mio::osecir::InfectionState::InfectedSevere}]     = fact * nb_hosp_t0;
+        model.populations[{i, mio::osecir::InfectionState::InfectedCritical}]   = fact * nb_icu_t0;
+        model.populations[{i, mio::osecir::InfectionState::Recovered}]          = fact * nb_rec_t0;
+        model.populations[{i, mio::osecir::InfectionState::Dead}]               = fact * nb_dead_t0;
+        model.populations.set_difference_from_group_total<mio::AgeGroup>({i, mio::osecir::InfectionState::Susceptible},
+                                                                         fact * nb_total_t0);
+
+        params.get<mio::osecir::TransmissionProbabilityOnContact<ScalarType>>()[i] = 0.05;
+        params.get<mio::osecir::RelativeTransmissionNoSymptoms<ScalarType>>()[i]   = 0.67;
+        params.get<mio::osecir::RecoveredPerInfectedNoSymptoms<ScalarType>>()[i]   = 0.09;
+        params.get<mio::osecir::RiskOfInfectionFromSymptomatic<ScalarType>>()[i]   = 0.25;
+        params.get<mio::osecir::SeverePerInfectedSymptoms<ScalarType>>()[i]        = 0.2;
+        params.get<mio::osecir::CriticalPerSevere<ScalarType>>()[i]                = 0.25;
+        params.get<mio::osecir::DeathsPerCritical<ScalarType>>()[i]                = 0.3;
+    }
+
+    mio::ContactMatrixGroup& contact_matrix = params.get<mio::osecir::ContactPatterns<ScalarType>>();
+    contact_matrix[0] =
+        mio::ContactMatrix(Eigen::MatrixXd::Constant((size_t)nb_groups, (size_t)nb_groups, fact * cont_freq));
+    contact_matrix.add_damping(Eigen::MatrixXd::Constant((size_t)nb_groups, (size_t)nb_groups, 0.7),
+                               mio::SimulationTime(30.));
+
+    model.apply_constraints();
+
+    return model;
+}
+} // namespace detail
+
+namespace model
+{
+/**
+         * @brief Secir model with consistent setup for use in benchmarking.
+         */
+mio::osecir::Model<ScalarType> SecirAgeres(size_t num_agegroups)
+{
+    mio::osecir::Model<ScalarType> model = mio::benchmark::detail::make_model(num_agegroups);
+
+    auto nb_groups   = model.parameters.get_num_groups();
+    double cont_freq = 10, fact = 1.0 / (double)(size_t)nb_groups;
+    mio::ContactMatrixGroup& contact_matrix = model.parameters.get<mio::osecir::ContactPatterns<ScalarType>>();
+    contact_matrix[0] =
+        mio::ContactMatrix(Eigen::MatrixXd::Constant((size_t)nb_groups, (size_t)nb_groups, fact * cont_freq));
+
+    contact_matrix.add_damping(Eigen::MatrixXd::Constant((size_t)nb_groups, (size_t)nb_groups, 0.7),
+                               mio::SimulationTime(30.));
+
+    return model;
+}
+/**
+         * @brief Secir model with consistent setup for use in benchmarking with added dampings.
+         */
+mio::osecir::Model<ScalarType> SecirAgeresDampings(size_t num_agegroups)
+{
+    mio::osecir::Model<ScalarType> model = mio::benchmark::detail::make_model(num_agegroups);
+
+    auto nb_groups   = model.parameters.get_num_groups();
+    double cont_freq = 10, fact = 1.0 / (double)(size_t)nb_groups;
+    mio::ContactMatrixGroup& contact_matrix = model.parameters.get<mio::osecir::ContactPatterns<ScalarType>>();
+    contact_matrix[0] =
+        mio::ContactMatrix(Eigen::MatrixXd::Constant((size_t)nb_groups, (size_t)nb_groups, fact * cont_freq));
+
+    contact_matrix.add_damping(Eigen::MatrixXd::Constant((size_t)nb_groups, (size_t)nb_groups, 0.7),
+                               mio::SimulationTime(25.));
+    contact_matrix.add_damping(Eigen::MatrixXd::Constant((size_t)nb_groups, (size_t)nb_groups, 0.3),
+                               mio::SimulationTime(40.));
+    contact_matrix.add_damping(Eigen::MatrixXd::Constant((size_t)nb_groups, (size_t)nb_groups, 0.8),
+                               mio::SimulationTime(60.));
+    contact_matrix.add_damping(Eigen::MatrixXd::Constant((size_t)nb_groups, (size_t)nb_groups, 0.5),
+                               mio::SimulationTime(75.));
+    contact_matrix.add_damping(Eigen::MatrixXd::Constant((size_t)nb_groups, (size_t)nb_groups, 1.0),
+                               mio::SimulationTime(95.));
+
+    return model;
+}
+/**
+         * @brief Secir model with consistent setup for use in benchmarking with added dampings.
+         * Dampings are set up to challenge the integrator, not to be realistic.
+         */
+mio::osecir::Model<ScalarType> SecirAgeresAbsurdDampings(size_t num_agegroups)
+{
+    mio::osecir::Model<ScalarType> model = mio::benchmark::detail::make_model(num_agegroups);
+
+    auto nb_groups   = model.parameters.get_num_groups();
+    double cont_freq = 10, fact = 1.0 / (double)(size_t)nb_groups;
+    mio::ContactMatrixGroup& contact_matrix = model.parameters.get<mio::osecir::ContactPatterns<ScalarType>>();
+    contact_matrix[0] =
+        mio::ContactMatrix(Eigen::MatrixXd::Constant((size_t)nb_groups, (size_t)nb_groups, fact * cont_freq));
+
+    contact_matrix.add_damping(Eigen::MatrixXd::Constant((size_t)nb_groups, (size_t)nb_groups, 0.8),
+                               mio::SimulationTime(10.));
+    contact_matrix.add_damping(Eigen::MatrixXd::Constant((size_t)nb_groups, (size_t)nb_groups, 0.5),
+                               mio::SimulationTime(11.));
+    contact_matrix.add_damping(Eigen::MatrixXd::Constant((size_t)nb_groups, (size_t)nb_groups, 0.2),
+                               mio::SimulationTime(12.));
+    contact_matrix.add_damping(Eigen::MatrixXd::Constant((size_t)nb_groups, (size_t)nb_groups, 0.1),
+                               mio::SimulationTime(13.));
+    contact_matrix.add_damping(Eigen::MatrixXd::Constant((size_t)nb_groups, (size_t)nb_groups, 0.9),
+                               mio::SimulationTime(30.));
+    contact_matrix.add_damping(Eigen::MatrixXd::Constant((size_t)nb_groups, (size_t)nb_groups, 0.2),
+                               mio::SimulationTime(30.5));
+    contact_matrix.add_damping(Eigen::MatrixXd::Constant((size_t)nb_groups, (size_t)nb_groups, 0.7),
+                               mio::SimulationTime(31.));
+    contact_matrix.add_damping(Eigen::MatrixXd::Constant((size_t)nb_groups, (size_t)nb_groups, 0.2),
+                               mio::SimulationTime(31.5));
+    contact_matrix.add_damping(Eigen::MatrixXd::Constant((size_t)nb_groups, (size_t)nb_groups, 0.8),
+                               mio::SimulationTime(32.));
+    contact_matrix.add_damping(Eigen::MatrixXd::Constant((size_t)nb_groups, (size_t)nb_groups, 0.1),
+                               mio::SimulationTime(40.));
+    contact_matrix.add_damping(Eigen::MatrixXd::Constant((size_t)nb_groups, (size_t)nb_groups, 0.001),
+                               mio::SimulationTime(44.));
+    contact_matrix.add_damping(Eigen::MatrixXd::Constant((size_t)nb_groups, (size_t)nb_groups, 0.9),
+                               mio::SimulationTime(46.));
+
+    return model;
+}
+} // namespace model
+} // namespace benchmark
+
+} // namespace mio
+
+#endif
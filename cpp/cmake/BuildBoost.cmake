--- conflicted
+++ resolved
@@ -1,64 +1,50 @@
-set (BOOST_DIR ${PROJECT_BINARY_DIR}/boost_1_72_0)
-set (BOOST_ARCHIVE ${PROJECT_SOURCE_DIR}/thirdparty/boost_1_72_0.tar.gz)
-set (Boost_VERSION "1.72.0")
-set (BOOST_LIB_TYPE STATIC)
-
-if (NOT EXISTS ${BOOST_DIR})
-    message(STATUS "Extracting boost")
-    execute_process (
-        COMMAND ${CMAKE_COMMAND} -E  tar xzf ${BOOST_ARCHIVE}
-        WORKING_DIRECTORY ${PROJECT_BINARY_DIR}
-    )
-endif()
-
-# boost
-add_library(boost INTERFACE)
-add_library(Boost::boost ALIAS boost)
-target_include_directories(boost INTERFACE
-    $<BUILD_INTERFACE:${BOOST_DIR}>
-)
-
-add_library(boost_disable_autolink INTERFACE)
-target_compile_definitions(boost_disable_autolink INTERFACE BOOST_ALL_NO_LIB)
-add_library(Boost::disable_autolinking ALIAS boost_disable_autolink)
-
-add_library(boost_filesystem STATIC
-    ${BOOST_DIR}/libs/filesystem/src/codecvt_error_category.cpp
-    ${BOOST_DIR}/libs/filesystem/src/directory.cpp
-    ${BOOST_DIR}/libs/filesystem/src/exception.cpp
-    ${BOOST_DIR}/libs/filesystem/src/operations.cpp
-    ${BOOST_DIR}/libs/filesystem/src/path.cpp
-    ${BOOST_DIR}/libs/filesystem/src/path_traits.cpp
-    ${BOOST_DIR}/libs/filesystem/src/portability.cpp
-    ${BOOST_DIR}/libs/filesystem/src/unique_path.cpp
-    ${BOOST_DIR}/libs/filesystem/src/utf8_codecvt_facet.cpp
-    ${BOOST_DIR}/libs/filesystem/src/windows_file_codecvt.cpp
-)
-
-target_link_libraries(boost_filesystem PUBLIC boost_disable_autolink boost)
-set_property(TARGET boost_filesystem PROPERTY POSITION_INDEPENDENT_CODE ON)
-add_library(Boost::filesystem ALIAS boost_filesystem)
-
-set(Boost_LIBRARIES Boost::boost Boost::filesystem)
-set(Boost_FOUND ON)
-
-<<<<<<< HEAD
-install (TARGETS
-    boost
-    boost_disable_autolink
-    boost_filesystem
-    INCLUDES DESTINATION ${CMAKE_INSTALL_INCLUDEDIR}
-    RUNTIME DESTINATION ${CMAKE_INSTALL_BINDIR}
-    LIBRARY DESTINATION ${CMAKE_INSTALL_LIBDIR}
-    ARCHIVE DESTINATION ${CMAKE_INSTALL_LIBDIR}
-)
-
-=======
-#install (TARGETS
-#    boost
-#    boost_disable_autolink
-#    boost_filesystem
-#    ARCHIVE DESTINATION ${CMAKE_INSTALL_LIBDIR}
-#)
-
->>>>>>> 81cf39ef
+set (BOOST_DIR ${PROJECT_BINARY_DIR}/boost_1_72_0)
+set (BOOST_ARCHIVE ${PROJECT_SOURCE_DIR}/thirdparty/boost_1_72_0.tar.gz)
+set (Boost_VERSION "1.72.0")
+set (BOOST_LIB_TYPE STATIC)
+
+if (NOT EXISTS ${BOOST_DIR})
+    message(STATUS "Extracting boost")
+    execute_process (
+        COMMAND ${CMAKE_COMMAND} -E  tar xzf ${BOOST_ARCHIVE}
+        WORKING_DIRECTORY ${PROJECT_BINARY_DIR}
+    )
+endif()
+
+# boost
+add_library(boost INTERFACE)
+add_library(Boost::boost ALIAS boost)
+target_include_directories(boost INTERFACE
+    $<BUILD_INTERFACE:${BOOST_DIR}>
+)
+
+add_library(boost_disable_autolink INTERFACE)
+target_compile_definitions(boost_disable_autolink INTERFACE BOOST_ALL_NO_LIB)
+add_library(Boost::disable_autolinking ALIAS boost_disable_autolink)
+
+add_library(boost_filesystem STATIC
+    ${BOOST_DIR}/libs/filesystem/src/codecvt_error_category.cpp
+    ${BOOST_DIR}/libs/filesystem/src/directory.cpp
+    ${BOOST_DIR}/libs/filesystem/src/exception.cpp
+    ${BOOST_DIR}/libs/filesystem/src/operations.cpp
+    ${BOOST_DIR}/libs/filesystem/src/path.cpp
+    ${BOOST_DIR}/libs/filesystem/src/path_traits.cpp
+    ${BOOST_DIR}/libs/filesystem/src/portability.cpp
+    ${BOOST_DIR}/libs/filesystem/src/unique_path.cpp
+    ${BOOST_DIR}/libs/filesystem/src/utf8_codecvt_facet.cpp
+    ${BOOST_DIR}/libs/filesystem/src/windows_file_codecvt.cpp
+)
+
+target_link_libraries(boost_filesystem PUBLIC boost_disable_autolink boost)
+set_property(TARGET boost_filesystem PROPERTY POSITION_INDEPENDENT_CODE ON)
+add_library(Boost::filesystem ALIAS boost_filesystem)
+
+set(Boost_LIBRARIES Boost::boost Boost::filesystem)
+set(Boost_FOUND ON)
+
+#install (TARGETS
+#    boost
+#    boost_disable_autolink
+#    boost_filesystem
+#    ARCHIVE DESTINATION ${CMAKE_INSTALL_LIBDIR}
+#)
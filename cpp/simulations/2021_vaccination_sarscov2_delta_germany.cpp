/*
* Copyright (C) 2020-2024 MEmilio
*
* Authors: Daniel Abele, Wadim Koslow, Martin Kühn
*
* Contact: Martin J. Kuehn <Martin.Kuehn@DLR.de>
*
* Licensed under the Apache License, Version 2.0 (the "License");
* you may not use this file except in compliance with the License.
* You may obtain a copy of the License at
*
*     http://www.apache.org/licenses/LICENSE-2.0
*
* Unless required by applicable law or agreed to in writing, software
* distributed under the License is distributed on an "AS IS" BASIS,
* WITHOUT WARRANTIES OR CONDITIONS OF ANY KIND, either express or implied.
* See the License for the specific language governing permissions and
* limitations under the License.
*/

#include "memilio/compartments/parameter_studies.h"
#include "memilio/geography/regions.h"
#include "memilio/io/epi_data.h"
#include "memilio/io/result_io.h"
#include "memilio/io/mobility_io.h"
#include "memilio/utils/date.h"
#include "memilio/utils/miompi.h"
#include "memilio/utils/random_number_generator.h"
#include "ode_secirvvs/parameters_io.h"
#include "ode_secirvvs/parameter_space.h"
#include "memilio/mobility/metapopulation_mobility_instant.h"
#include "memilio/utils/stl_util.h"
#include "boost/filesystem.hpp"
#include <cstdio>
#include <iomanip>

namespace fs = boost::filesystem;

/**
 * indices of contact matrix corresponding to locations where contacts occur.
 */
enum class ContactLocation
{
    Home = 0,
    School,
    Work,
    Other,
    Count,
};

/**
 * different types of NPI, used as DampingType.
 */
enum class Intervention
{
    Home,
    SchoolClosure,
    HomeOffice,
    GatheringBanFacilitiesClosure,
    PhysicalDistanceAndMasks,
    SeniorAwareness,
};

/**
 * different level of NPI, used as DampingLevel.
 */
enum class InterventionLevel
{
    Main,
    PhysicalDistanceAndMasks,
    SeniorAwareness,
    Holidays,
};

/**
 * Set a value and distribution of an UncertainValue.
 * Assigns average of min and max as a value and UNIFORM(min, max) as a distribution.
 * @param p uncertain value to set.
 * @param min minimum of distribution.
 * @param max minimum of distribution.
 */
void assign_uniform_distribution(mio::UncertainValue<double>& p, double min, double max)
{
    p = mio::UncertainValue<double>(0.5 * (max + min));
    p.set_distribution(mio::ParameterDistributionUniform(min, max));
}

/**
 * Set a value and distribution of an array of UncertainValues.
 * Assigns average of min[i] and max[i] as a value and UNIFORM(min[i], max[i]) as a distribution for
 * each element i of the array.
 * @param array array of UncertainValues to set.
 * @param min minimum of distribution for each element of array.
 * @param max minimum of distribution for each element of array.
 */
template <size_t N>
void array_assign_uniform_distribution(mio::CustomIndexArray<mio::UncertainValue<double>, mio::AgeGroup>& array,
                                       const double (&min)[N], const double (&max)[N])
{
    assert(N == array.numel());
    for (auto i = mio::AgeGroup(0); i < mio::AgeGroup(N); ++i) {
        assign_uniform_distribution(array[i], min[size_t(i)], max[size_t(i)]);
    }
}

/**
 * Set a value and distribution of an array of UncertainValues.
 * Assigns average of min and max as a value and UNIFORM(min, max) as a distribution to every element of the array.
 * @param array array of UncertainValues to set.
 * @param min minimum of distribution.
 * @param max minimum of distribution.
 */
void array_assign_uniform_distribution(mio::CustomIndexArray<mio::UncertainValue<double>, mio::AgeGroup>& array,
                                       double min, double max)
{
    for (auto i = mio::AgeGroup(0); i < array.size<mio::AgeGroup>(); ++i) {
        assign_uniform_distribution(array[i], min, max);
    }
}

/**
 * Set epidemiological parameters of Covid19.
 * @param params Object that the parameters will be added to.
 * @returns Currently generates no errors.
 */
mio::IOResult<void> set_covid_parameters(mio::osecirvvs::Parameters<double>& params, bool long_time)
{
    //times
    // TimeExposed and TimeInfectedNoSymptoms are calculated as described in
    // Khailaie et al. (https://doi.org/10.1186/s12916-020-01884-4)
    // given SI_min = 3.935, SI_max = 4.6, INC = 5.2
    const double timeExposedMin            = 2.67;
    const double timeExposedMax            = 4.;
    const double timeInfectedNoSymptomsMin = 1.2;
    const double timeInfectedNoSymptomsMax = 2.53;

    const double timeInfectedSymptomsMin[] = {5.6255, 5.6255, 5.6646, 5.5631, 5.501, 5.465};
    const double timeInfectedSymptomsMax[] = {8.427, 8.427, 8.4684, 8.3139, 8.169, 8.085};
    const double timeInfectedSevereMin[]   = {3.925, 3.925, 4.85, 6.4, 7.2, 9.};
    const double timeInfectedSevereMax[]   = {6.075, 6.075, 7., 8.7, 9.8, 13.};
    const double timeInfectedCriticalMin[] = {4.95, 4.95, 4.86, 14.14, 14.4, 10.};
    const double timeInfectedCriticalMax[] = {8.95, 8.95, 8.86, 20.58, 19.8, 13.2};

<<<<<<< HEAD
    array_assign_uniform_distribution(params.get<mio::osecirvvs::IncubationTime<double>>(), incubationTime,
                                      incubationTime);
    array_assign_uniform_distribution(params.get<mio::osecirvvs::SerialInterval<double>>(), serialIntervalMin,
                                      serialIntervalMax);
    array_assign_uniform_distribution(params.get<mio::osecirvvs::TimeInfectedSymptoms<double>>(),
                                      timeInfectedSymptomsMin, timeInfectedSymptomsMax);
    array_assign_uniform_distribution(params.get<mio::osecirvvs::TimeInfectedSevere<double>>(), timeInfectedSevereMin,
=======
    array_assign_uniform_distribution(params.get<mio::osecirvvs::TimeExposed>(), timeExposedMin, timeExposedMax);
    array_assign_uniform_distribution(params.get<mio::osecirvvs::TimeInfectedNoSymptoms>(), timeInfectedNoSymptomsMin,
                                      timeInfectedNoSymptomsMax);
    array_assign_uniform_distribution(params.get<mio::osecirvvs::TimeInfectedSymptoms>(), timeInfectedSymptomsMin,
                                      timeInfectedSymptomsMax);
    array_assign_uniform_distribution(params.get<mio::osecirvvs::TimeInfectedSevere>(), timeInfectedSevereMin,
>>>>>>> d829c0f7
                                      timeInfectedSevereMax);
    array_assign_uniform_distribution(params.get<mio::osecirvvs::TimeInfectedCritical<double>>(),
                                      timeInfectedCriticalMin, timeInfectedCriticalMax);

    //probabilities
    double fac_variant                                 = 1.4;
    const double transmissionProbabilityOnContactMin[] = {0.02 * fac_variant, 0.05 * fac_variant, 0.05 * fac_variant,
                                                          0.05 * fac_variant, 0.08 * fac_variant, 0.1 * fac_variant};

    const double transmissionProbabilityOnContactMax[] = {0.04 * fac_variant, 0.07 * fac_variant, 0.07 * fac_variant,
                                                          0.07 * fac_variant, 0.10 * fac_variant, 0.15 * fac_variant};
    const double relativeTransmissionNoSymptomsMin     = 0.5;
    const double relativeTransmissionNoSymptomsMax     = 0.5;
    // The precise value between Risk* (situation under control) and MaxRisk* (situation not under control)
    // depends on incidence and test and trace capacity
    const double riskOfInfectionFromSymptomaticMin    = 0.0;
    const double riskOfInfectionFromSymptomaticMax    = 0.2;
    const double maxRiskOfInfectionFromSymptomaticMin = 0.4;
    const double maxRiskOfInfectionFromSymptomaticMax = 0.5;
    const double recoveredPerInfectedNoSymptomsMin[]  = {0.2, 0.2, 0.15, 0.15, 0.15, 0.15};
    const double recoveredPerInfectedNoSymptomsMax[]  = {0.3, 0.3, 0.25, 0.25, 0.25, 0.25};
    const double severePerInfectedSymptomsMin[]       = {0.006, 0.006, 0.015, 0.049, 0.15, 0.20};
    const double severePerInfectedSymptomsMax[]       = {0.009, 0.009, 0.023, 0.074, 0.18, 0.25};
    const double criticalPerSevereMin[]               = {0.05, 0.05, 0.05, 0.10, 0.25, 0.35};
    const double criticalPerSevereMax[]               = {0.10, 0.10, 0.10, 0.20, 0.35, 0.45};
    const double deathsPerCriticalMin[]               = {0.00, 0.00, 0.10, 0.10, 0.30, 0.5};
    const double deathsPerCriticalMax[]               = {0.10, 0.10, 0.18, 0.18, 0.50, 0.7};

    const double reducExposedPartialImmunityMin                     = 0.75;
    const double reducExposedPartialImmunityMax                     = 0.85;
    const double reducExposedImprovedImmunityMin                    = 0.281;
    const double reducExposedImprovedImmunityMax                    = 0.381;
    const double reducInfectedSymptomsPartialImmunityMin            = 0.6;
    const double reducInfectedSymptomsPartialImmunityMax            = 0.7;
    const double reducInfectedSymptomsImprovedImmunityMin           = 0.193;
    const double reducInfectedSymptomsImprovedImmunityMax           = 0.293;
    const double reducInfectedSevereCriticalDeadPartialImmunityMin  = 0.05;
    const double reducInfectedSevereCriticalDeadPartialImmunityMax  = 0.15;
    const double reducInfectedSevereCriticalDeadImprovedImmunityMin = 0.041;
    const double reducInfectedSevereCriticalDeadImprovedImmunityMax = 0.141;

    double temp_reducTimeInfectedMild;
    if (long_time) {
        temp_reducTimeInfectedMild = 1.0;
    }
    else {
        temp_reducTimeInfectedMild = 0.5;
    }
    const double reducTimeInfectedMild = temp_reducTimeInfectedMild;

    array_assign_uniform_distribution(params.get<mio::osecirvvs::TransmissionProbabilityOnContact<double>>(),
                                      transmissionProbabilityOnContactMin, transmissionProbabilityOnContactMax);
    array_assign_uniform_distribution(params.get<mio::osecirvvs::RelativeTransmissionNoSymptoms<double>>(),
                                      relativeTransmissionNoSymptomsMin, relativeTransmissionNoSymptomsMax);
    array_assign_uniform_distribution(params.get<mio::osecirvvs::RiskOfInfectionFromSymptomatic<double>>(),
                                      riskOfInfectionFromSymptomaticMin, riskOfInfectionFromSymptomaticMax);
    array_assign_uniform_distribution(params.get<mio::osecirvvs::MaxRiskOfInfectionFromSymptomatic<double>>(),
                                      maxRiskOfInfectionFromSymptomaticMin, maxRiskOfInfectionFromSymptomaticMax);
    array_assign_uniform_distribution(params.get<mio::osecirvvs::RecoveredPerInfectedNoSymptoms<double>>(),
                                      recoveredPerInfectedNoSymptomsMin, recoveredPerInfectedNoSymptomsMax);
    array_assign_uniform_distribution(params.get<mio::osecirvvs::SeverePerInfectedSymptoms<double>>(),
                                      severePerInfectedSymptomsMin, severePerInfectedSymptomsMax);
    array_assign_uniform_distribution(params.get<mio::osecirvvs::CriticalPerSevere<double>>(), criticalPerSevereMin,
                                      criticalPerSevereMax);
    array_assign_uniform_distribution(params.get<mio::osecirvvs::DeathsPerCritical<double>>(), deathsPerCriticalMin,
                                      deathsPerCriticalMax);

    array_assign_uniform_distribution(params.get<mio::osecirvvs::ReducExposedPartialImmunity<double>>(),
                                      reducExposedPartialImmunityMin, reducExposedPartialImmunityMax);
    array_assign_uniform_distribution(params.get<mio::osecirvvs::ReducExposedImprovedImmunity<double>>(),
                                      reducExposedImprovedImmunityMin, reducExposedImprovedImmunityMax);
    array_assign_uniform_distribution(params.get<mio::osecirvvs::ReducInfectedSymptomsPartialImmunity<double>>(),
                                      reducInfectedSymptomsPartialImmunityMin, reducInfectedSymptomsPartialImmunityMax);
    array_assign_uniform_distribution(params.get<mio::osecirvvs::ReducInfectedSymptomsImprovedImmunity<double>>(),
                                      reducInfectedSymptomsImprovedImmunityMin,
                                      reducInfectedSymptomsImprovedImmunityMax);
    array_assign_uniform_distribution(
        params.get<mio::osecirvvs::ReducInfectedSevereCriticalDeadPartialImmunity<double>>(),
        reducInfectedSevereCriticalDeadPartialImmunityMin, reducInfectedSevereCriticalDeadPartialImmunityMax);
    array_assign_uniform_distribution(
        params.get<mio::osecirvvs::ReducInfectedSevereCriticalDeadImprovedImmunity<double>>(),
        reducInfectedSevereCriticalDeadImprovedImmunityMin, reducInfectedSevereCriticalDeadImprovedImmunityMax);
    array_assign_uniform_distribution(params.get<mio::osecirvvs::ReducTimeInfectedMild<double>>(),
                                      reducTimeInfectedMild, reducTimeInfectedMild);

    //sasonality
    const double seasonality_min = 0.1;
    const double seasonality_max = 0.3;

    assign_uniform_distribution(params.get<mio::osecirvvs::Seasonality<double>>(), seasonality_min, seasonality_max);

    // Delta specific parameter
    params.get<mio::osecirvvs::StartDayNewVariant>() = mio::get_day_in_year(mio::Date(2021, 6, 6));

    return mio::success();
}

static const std::map<ContactLocation, std::string> contact_locations = {{ContactLocation::Home, "home"},
                                                                         {ContactLocation::School, "school_pf_eig"},
                                                                         {ContactLocation::Work, "work"},
                                                                         {ContactLocation::Other, "other"}};

/**
 * Set contact matrices.
 * Reads contact matrices from files in the data directory.
 * @param data_dir data directory.
 * @param params Object that the contact matrices will be added to.
 * @returns any io errors that happen during reading of the files.
 */
mio::IOResult<void> set_contact_matrices(const fs::path& data_dir, mio::osecirvvs::Parameters<double>& params)
{
    //TODO: io error handling
    auto contact_matrices = mio::ContactMatrixGroup(contact_locations.size(), size_t(params.get_num_groups()));
    for (auto&& contact_location : contact_locations) {
        BOOST_OUTCOME_TRY(baseline,
                          mio::read_mobility_plain(
                              (data_dir / "contacts" / ("baseline_" + contact_location.second + ".txt")).string()));

        contact_matrices[size_t(contact_location.first)].get_baseline() = baseline;
        contact_matrices[size_t(contact_location.first)].get_minimum()  = Eigen::MatrixXd::Zero(6, 6);
    }
    params.get<mio::osecirvvs::ContactPatterns<double>>() = mio::UncertainContactMatrix<double>(contact_matrices);

    return mio::success();
}

/**
 * Set NPIs.
 * @param start_date start date of the simulation.
 * @param end_date end date of the simulation.
 * @param params Object that the NPIs will be added to.
 * @returns Currently generates no errors.
 */
mio::IOResult<void> set_npis(mio::Date start_date, mio::Date end_date, mio::osecirvvs::Parameters<double>& params,
                             bool late, bool masks, bool test)
{
    auto& contacts         = params.get<mio::osecirvvs::ContactPatterns<double>>();
    auto& contact_dampings = contacts.get_dampings();

    if (test) {
        params.get_commuter_nondetection() = 0.85;
    }
    else {
        params.get_commuter_nondetection() = 1.0;
    }

    //weights for age groups affected by an NPI
    auto group_weights_all     = Eigen::VectorXd::Constant(size_t(params.get_num_groups()), 1.0);
    auto group_weights_seniors = Eigen::VectorXd::NullaryExpr(size_t(params.get_num_groups()), [](auto&& i) {
        return i == 5 ? 1.0 : i == 4 ? 0.5 : 0.0; //65-80 only partially
    });

    //helper functions that create dampings for specific NPIs
    auto contacts_at_home = [=](auto t, auto min, auto max) {
        auto v = mio::UncertainValue<double>();
        assign_uniform_distribution(v, min, max);
        return mio::DampingSampling<double>(v, mio::DampingLevel(int(InterventionLevel::Main)),
                                            mio::DampingType(int(Intervention::Home)), t,
                                            {size_t(ContactLocation::Home)}, group_weights_all);
    };
    auto school_closure = [=](auto t, auto min, auto max) {
        auto v = mio::UncertainValue<double>();
        assign_uniform_distribution(v, min, max);
        return mio::DampingSampling<double>(v, mio::DampingLevel(int(InterventionLevel::Main)),
                                            mio::DampingType(int(Intervention::SchoolClosure)), t,
                                            {size_t(ContactLocation::School)}, group_weights_all);
    };
    auto home_office = [=](auto t, auto min, auto max) {
        auto v = mio::UncertainValue<double>();
        assign_uniform_distribution(v, min, max);
        return mio::DampingSampling<double>(v, mio::DampingLevel(int(InterventionLevel::Main)),
                                            mio::DampingType(int(Intervention::HomeOffice)), t,
                                            {size_t(ContactLocation::Work)}, group_weights_all);
    };
    auto social_events = [=](auto t, auto min, auto max) {
        auto v = mio::UncertainValue<double>();
        assign_uniform_distribution(v, min, max);
        return mio::DampingSampling<double>(v, mio::DampingLevel(int(InterventionLevel::Main)),
                                            mio::DampingType(int(Intervention::GatheringBanFacilitiesClosure)), t,
                                            {size_t(ContactLocation::Other)}, group_weights_all);
    };
    auto social_events_work = [=](auto t, auto min, auto max) {
        auto v = mio::UncertainValue<double>();
        assign_uniform_distribution(v, min, max);
        return mio::DampingSampling<double>(v, mio::DampingLevel(int(InterventionLevel::Main)),
                                            mio::DampingType(int(Intervention::GatheringBanFacilitiesClosure)), t,
                                            {size_t(ContactLocation::Work)}, group_weights_all);
    };
    auto physical_distancing_home = [=](auto t, auto min, auto max) {
        auto v = mio::UncertainValue<double>();
        assign_uniform_distribution(v, min, max);
        return mio::DampingSampling<double>(v, mio::DampingLevel(int(InterventionLevel::PhysicalDistanceAndMasks)),
                                            mio::DampingType(int(Intervention::PhysicalDistanceAndMasks)), t,
                                            {size_t(ContactLocation::Home)}, group_weights_all);
    };
    auto physical_distancing_school = [=](auto t, auto min, auto max) {
        auto v = mio::UncertainValue<double>();
        assign_uniform_distribution(v, min, max);
        return mio::DampingSampling<double>(v, mio::DampingLevel(int(InterventionLevel::PhysicalDistanceAndMasks)),
                                            mio::DampingType(int(Intervention::PhysicalDistanceAndMasks)), t,
                                            {size_t(ContactLocation::School)}, group_weights_all);
    };
    auto physical_distancing_work = [=](auto t, auto min, auto max) {
        auto v = mio::UncertainValue<double>();
        assign_uniform_distribution(v, min, max);
        return mio::DampingSampling<double>(v, mio::DampingLevel(int(InterventionLevel::PhysicalDistanceAndMasks)),
                                            mio::DampingType(int(Intervention::PhysicalDistanceAndMasks)), t,
                                            {size_t(ContactLocation::Work)}, group_weights_all);
    };
    auto physical_distancing_other = [=](auto t, auto min, auto max) {
        auto v = mio::UncertainValue<double>();
        assign_uniform_distribution(v, min, max);
        return mio::DampingSampling<double>(v, mio::DampingLevel(int(InterventionLevel::PhysicalDistanceAndMasks)),
                                            mio::DampingType(int(Intervention::PhysicalDistanceAndMasks)), t,
                                            {size_t(ContactLocation::Other)}, group_weights_all);
    };
    auto senior_awareness = [=](auto t, auto min, auto max) {
        auto v = mio::UncertainValue<double>();
        assign_uniform_distribution(v, min, max);
        return mio::DampingSampling<double>(v, mio::DampingLevel(int(InterventionLevel::SeniorAwareness)),
                                            mio::DampingType(int(Intervention::SeniorAwareness)), t,
                                            {size_t(ContactLocation::Home), size_t(ContactLocation::Other)},
                                            group_weights_seniors);
    };

    //OPEN SCENARIO SPRING
    auto start_year = mio::Date(2021, 1, 1);
    double narrow   = 0.05;
    if (start_year < end_date) {
        auto static_open_scenario_spring = mio::SimulationTime(mio::get_offset_in_days(start_year, start_date));
        contact_dampings.push_back(contacts_at_home(static_open_scenario_spring, 0.0, 0.0));
        contact_dampings.push_back(school_closure(static_open_scenario_spring, 0.0, 0.0));
        contact_dampings.push_back(home_office(static_open_scenario_spring, 0.0, 0.0));
        contact_dampings.push_back(social_events(static_open_scenario_spring, 0.0, 0.0));
        contact_dampings.push_back(social_events_work(static_open_scenario_spring, 0.0, 0.0));
        contact_dampings.push_back(physical_distancing_home(static_open_scenario_spring, 0.0, 0.0));
        contact_dampings.push_back(physical_distancing_school(static_open_scenario_spring, 0.2 + narrow, 0.4 - narrow));
        contact_dampings.push_back(physical_distancing_work(static_open_scenario_spring, 0.2 + narrow, 0.4 - narrow));
        contact_dampings.push_back(physical_distancing_other(static_open_scenario_spring, 0.2 + narrow, 0.4 - narrow));
        contact_dampings.push_back(senior_awareness(static_open_scenario_spring, 0.0, 0.0));
    }

    //OPEN SCENARIO
    int month_open;
    if (late) {
        month_open = 8;
    }
    else {
        month_open = 7;
    }
    double masks_low, masks_high, masks_low_school, masks_high_school, masks_narrow;
    if (masks) {
        masks_low_school  = 0.2;
        masks_high_school = 0.4;
        masks_low         = 0.2;
        masks_high        = 0.4;
        masks_narrow      = narrow;
    }
    else {

        masks_low_school  = 0.0;
        masks_high_school = 0.0;
        masks_low         = 0.0;
        masks_high        = 0.0;
        masks_narrow      = 0.0;
    }
    auto start_open = mio::Date(2021, month_open, 1);
    if (start_open < end_date) {
        auto start_summer = mio::SimulationTime(mio::get_offset_in_days(start_open, start_date));
        contact_dampings.push_back(contacts_at_home(start_summer, 0.0, 0.0));
        contact_dampings.push_back(school_closure(start_summer, 0.0, 0.0));
        contact_dampings.push_back(home_office(start_summer, 0.0, 0.0));
        contact_dampings.push_back(social_events(start_summer, 0.0, 0.0));
        contact_dampings.push_back(social_events_work(start_summer, 0.0, 0.0));
        contact_dampings.push_back(physical_distancing_home(start_summer, 0.0, 0.0));
        contact_dampings.push_back(physical_distancing_school(start_summer, masks_low_school + masks_narrow,
                                                              masks_high_school - masks_narrow));
        contact_dampings.push_back(
            physical_distancing_work(start_summer, masks_low + masks_narrow, masks_high - masks_narrow));
        contact_dampings.push_back(
            physical_distancing_other(start_summer, masks_low + masks_narrow, masks_high - masks_narrow));
        contact_dampings.push_back(senior_awareness(start_summer, 0.0, 0.0));
    }

    auto start_autumn = mio::SimulationTime(mio::get_offset_in_days(mio::Date(2021, 10, 1), start_date));
    contact_dampings.push_back(contacts_at_home(start_autumn, 0.0, 0.0));
    contact_dampings.push_back(school_closure(start_autumn, 0.3 + narrow, 0.5 - narrow));
    // contact_dampings.push_back(home_office(start_autumn, 0.3 + narrow, 0.5 - narrow)); // S3F only
    contact_dampings.push_back(social_events(start_autumn, 0.3 + narrow, 0.5 - narrow));
    contact_dampings.push_back(social_events_work(start_autumn, 0.0, 0.0));

    contact_dampings.push_back(home_office(start_autumn, 0.0 + narrow, 0.2 - narrow)); // S2F

    //contact_dampings.push_back(school_closure(start_autumn, 0.0 + narrow, 0.2 - narrow)); // S1F
    //contact_dampings.push_back(home_office(start_autumn, 0.0 + narrow, 0.2 - narrow)); // S1F
    //contact_dampings.push_back(social_events(start_autumn,  0.0 + narrow, 0.2 - narrow)); // S1F

    narrow = 0.0;
    //local dynamic NPIs
    auto& dynamic_npis        = params.get<mio::osecirvvs::DynamicNPIsInfectedSymptoms<double>>();
    auto dynamic_npi_dampings = std::vector<mio::DampingSampling<double>>();

    dynamic_npi_dampings.push_back(contacts_at_home(mio::SimulationTime(0), 0.1 + narrow, 0.3 - narrow));
    dynamic_npi_dampings.push_back(school_closure(mio::SimulationTime(0), 0.2 + narrow,
                                                  0.4 - narrow)); //0.25 - 0.25 in autumn
    dynamic_npi_dampings.push_back(home_office(mio::SimulationTime(0), 0.1 + narrow, 0.3 - narrow));
    dynamic_npi_dampings.push_back(social_events(mio::SimulationTime(0), 0.2 + narrow, 0.4 - narrow));
    dynamic_npi_dampings.push_back(social_events_work(mio::SimulationTime(0), 0.0, 0.0));
    dynamic_npi_dampings.push_back(physical_distancing_home(mio::SimulationTime(0), 0.0, 0.0));
    dynamic_npi_dampings.push_back(physical_distancing_school(mio::SimulationTime(0), 0.2 + narrow, 0.4 - narrow));
    dynamic_npi_dampings.push_back(physical_distancing_work(mio::SimulationTime(0), 0.2 + narrow, 0.4 - narrow));
    dynamic_npi_dampings.push_back(physical_distancing_other(mio::SimulationTime(0), 0.2 + narrow, 0.4 - narrow));
    dynamic_npi_dampings.push_back(senior_awareness(mio::SimulationTime(0), 0.0, 0.0));

    auto dynamic_npi_dampings2 = std::vector<mio::DampingSampling<double>>();
    dynamic_npi_dampings2.push_back(contacts_at_home(mio::SimulationTime(0), 0.5 + narrow, 0.7 - narrow));
    dynamic_npi_dampings2.push_back(school_closure(mio::SimulationTime(0), 0.4 + narrow,
                                                   0.6 - narrow)); //0.25 - 0.25 in autumn
    dynamic_npi_dampings2.push_back(home_office(mio::SimulationTime(0), 0.2 + narrow, 0.4 - narrow));
    dynamic_npi_dampings2.push_back(social_events(mio::SimulationTime(0), 0.7 + narrow, 0.9 - narrow));
    dynamic_npi_dampings2.push_back(social_events_work(mio::SimulationTime(0), 0.0, 0.0));
    dynamic_npi_dampings2.push_back(physical_distancing_home(mio::SimulationTime(0), 0.0 + narrow, 0.2 - narrow));
    dynamic_npi_dampings2.push_back(physical_distancing_school(mio::SimulationTime(0), 0.2 + narrow, 0.4 - narrow));
    dynamic_npi_dampings2.push_back(physical_distancing_work(mio::SimulationTime(0), 0.2 + narrow, 0.4 - narrow));
    dynamic_npi_dampings2.push_back(physical_distancing_other(mio::SimulationTime(0), 0.2 + narrow, 0.4 - narrow));
    dynamic_npi_dampings2.push_back(senior_awareness(mio::SimulationTime(0), 0.0, 0.0));

    dynamic_npis.set_interval(mio::SimulationTime(1.0));
    dynamic_npis.set_duration(mio::SimulationTime(14.0));
    dynamic_npis.set_base_value(100'000);
    dynamic_npis.set_threshold(35.0, dynamic_npi_dampings);
    dynamic_npis.set_threshold(100.0, dynamic_npi_dampings2);

    //school holidays (holiday periods are set per node, see set_nodes)
    auto school_holiday_value = mio::UncertainValue<double>();
    assign_uniform_distribution(school_holiday_value, 1.0, 1.0);
    contacts.get_school_holiday_damping() =
        mio::DampingSampling<double>(school_holiday_value, mio::DampingLevel(int(InterventionLevel::Holidays)),
                                     mio::DampingType(int(Intervention::SchoolClosure)), mio::SimulationTime(0.0),
                                     {size_t(ContactLocation::School)}, group_weights_all);

    return mio::success();
}

/**
 * Set synthetic population data for testing.
 * Only sets immune-naive part of the population. The remaining part is zero.
 * Same total populaton but different spread of infection in each county.
 * @param counties parameters for each county.
 */
void set_synthetic_population_data(std::vector<mio::osecirvvs::Model<double>>& counties)
{
    for (size_t county_idx = 0; county_idx < counties.size(); ++county_idx) {
        double nb_total_t0 = 10000, nb_exp_t0 = 2, nb_inf_t0 = 0, nb_car_t0 = 0, nb_hosp_t0 = 0, nb_icu_t0 = 0,
               nb_rec_t0 = 0, nb_dead_t0 = 0;

        nb_exp_t0 = (double)((county_idx % 10 + 1) * 3);

        for (mio::AgeGroup i = 0; i < counties[county_idx].parameters.get_num_groups(); i++) {
            counties[county_idx].populations[{i, mio::osecirvvs::InfectionState::ExposedNaive}]            = nb_exp_t0;
            counties[county_idx].populations[{i, mio::osecirvvs::InfectionState::InfectedNoSymptomsNaive}] = nb_car_t0;
            counties[county_idx].populations[{i, mio::osecirvvs::InfectionState::InfectedSymptomsNaive}]   = nb_inf_t0;
            counties[county_idx].populations[{i, mio::osecirvvs::InfectionState::InfectedSevereNaive}]     = nb_hosp_t0;
            counties[county_idx].populations[{i, mio::osecirvvs::InfectionState::InfectedCriticalNaive}]   = nb_icu_t0;
            counties[county_idx].populations[{i, mio::osecirvvs::InfectionState::SusceptibleImprovedImmunity}] =
                nb_rec_t0;
            counties[county_idx].populations[{i, mio::osecirvvs::InfectionState::DeadNaive}] = nb_dead_t0;
            counties[county_idx].populations.set_difference_from_group_total<mio::AgeGroup>(
                {i, mio::osecirvvs::InfectionState::SusceptibleNaive}, nb_total_t0);
        }
    }
}

/**
 * Create the input graph for the parameter study.
 * Reads files from the data directory.
 * @param start_date start date of the simulation.
 * @param end_date end date of the simulation.
 * @param data_dir data directory.
 * @returns created graph or any io errors that happen during reading of the files.
 */
mio::IOResult<mio::Graph<mio::osecirvvs::Model<double>, mio::MigrationParameters<double>>>
get_graph(mio::Date start_date, mio::Date end_date, const fs::path& data_dir, bool late, bool masks, bool test,
          bool long_time)
{
    const auto summer_date = late ? mio::Date(2021, 8, 1) : mio::Date(2021, 7, 1);

    // global parameters
    const int num_age_groups = 6;
    mio::osecirvvs::Parameters<double> params(num_age_groups);
    params.get<mio::osecirvvs::StartDay>() = mio::get_day_in_year(start_date);
    params.get_end_dynamic_npis()          = mio::get_offset_in_days(start_date, summer_date);
    BOOST_OUTCOME_TRY(set_covid_parameters(params, long_time));
    BOOST_OUTCOME_TRY(set_contact_matrices(data_dir, params));
    BOOST_OUTCOME_TRY(set_npis(start_date, end_date, params, late, masks, test));

    auto scaling_factor_infected = std::vector<double>(size_t(params.get_num_groups()), 1.0);
    auto scaling_factor_icu      = 1.0;
    auto tnt_capacity_factor     = 1.43 / 100000.;
    auto migrating_compartments  = {mio::osecirvvs::InfectionState::SusceptibleNaive,
                                   mio::osecirvvs::InfectionState::ExposedNaive,
                                   mio::osecirvvs::InfectionState::InfectedNoSymptomsNaive,
                                   mio::osecirvvs::InfectionState::InfectedSymptomsNaive,
                                   mio::osecirvvs::InfectionState::SusceptibleImprovedImmunity,
                                   mio::osecirvvs::InfectionState::SusceptiblePartialImmunity,
                                   mio::osecirvvs::InfectionState::ExposedPartialImmunity,
                                   mio::osecirvvs::InfectionState::InfectedNoSymptomsPartialImmunity,
                                   mio::osecirvvs::InfectionState::InfectedSymptomsPartialImmunity,
                                   mio::osecirvvs::InfectionState::ExposedImprovedImmunity,
                                   mio::osecirvvs::InfectionState::InfectedNoSymptomsImprovedImmunity,
                                   mio::osecirvvs::InfectionState::InfectedSymptomsImprovedImmunity};

    // graph of counties with populations and local parameters
    // and mobility between counties
    mio::Graph<mio::osecirvvs::Model<double>, mio::MigrationParameters<double>> params_graph;
    const auto& read_function_nodes = mio::osecirvvs::read_input_data_county<mio::osecirvvs::Model<double>>;
    const auto& read_function_edges = mio::read_mobility_plain;
    const auto& node_id_function    = mio::get_node_ids;

    const auto& set_node_function =
        mio::set_nodes<mio::osecirvvs::TestAndTraceCapacity<double>, mio::osecirvvs::ContactPatterns<double>,
                       mio::osecirvvs::Model<double>, mio::MigrationParameters<double>,
                       mio::osecirvvs::Parameters<double>, decltype(read_function_nodes), decltype(node_id_function)>;
    const auto& set_edge_function =
        mio::set_edges<ContactLocation, mio::osecirvvs::Model<double>, mio::MigrationParameters<double>,
                       mio::MigrationCoefficientGroup, mio::osecirvvs::InfectionState, decltype(read_function_edges)>;
    BOOST_OUTCOME_TRY(set_node_function(
        params, start_date, end_date, data_dir,
        mio::path_join((data_dir / "pydata" / "Germany").string(), "county_current_population.json"), true,
        params_graph, read_function_nodes, node_id_function, scaling_factor_infected, scaling_factor_icu,
        tnt_capacity_factor, mio::get_offset_in_days(end_date, start_date), false, true));
    BOOST_OUTCOME_TRY(set_edge_function(data_dir, params_graph, migrating_compartments, contact_locations.size(),
                                        read_function_edges, std::vector<ScalarType>{0., 0., 1.0, 1.0, 0.33, 0., 0.}));

    return mio::success(params_graph);
}

/**
 * Different modes for running the parameter study.
 */
enum class RunMode
{
    Load,
    Save,
};

/**
 * Run the parameter study.
 * Load a previously stored graph or create a new one from data. 
 * The graph is the input for the parameter study.
 * A newly created graph is saved and can be reused.
 * @param mode Mode for running the parameter study.
 * @param data_dir data directory. Not used if mode is RunMode::Load.
 * @param save_dir directory where the graph is loaded from if mode is RunMOde::Load or save to if mode is RunMode::Save.
 * @param result_dir directory where all results of the parameter study will be stored.
 * @param save_single_runs [Default: true] Defines if single run results are written to the disk. 
 * @returns any io error that occurs during reading or writing of files.
 */
mio::IOResult<void> run(RunMode mode, const fs::path& data_dir, const fs::path& save_dir, const fs::path& result_dir,
                        bool save_single_runs, bool late, bool masks, bool test, bool high, bool long_time, bool future)
{
    mio::Date temp_date;
    if (future) {
        temp_date = mio::Date(2021, 10, 15);
    }
    else {
        temp_date = mio::Date(2021, 6, 6);
    }
    const auto start_date   = temp_date;
    const auto num_days_sim = 90.0;
    const auto end_date     = mio::offset_date_by_days(start_date, int(std::ceil(num_days_sim)));
    const auto num_runs     = 500;

    //create or load graph
    mio::Graph<mio::osecirvvs::Model<double>, mio::MigrationParameters<double>> params_graph;
    if (mode == RunMode::Save) {
        BOOST_OUTCOME_TRY(created, get_graph(start_date, end_date, data_dir, late, masks, test, long_time));
        BOOST_OUTCOME_TRY(write_graph(created, save_dir.string()));
        params_graph = created;
    }
    else {
        BOOST_OUTCOME_TRY(loaded, mio::read_graph<mio::osecirvvs::Model<double>>(save_dir.string()));
        params_graph = loaded;
    }

    std::vector<int> county_ids(params_graph.nodes().size());
    std::transform(params_graph.nodes().begin(), params_graph.nodes().end(), county_ids.begin(), [](auto& n) {
        return n.id;
    });

    //run parameter study
    auto parameter_study =
        mio::ParameterStudy<mio::osecirvvs::Simulation<>>{params_graph, 0.0, num_days_sim, 0.5, num_runs};

    // parameter_study.get_rng().seed(
    //    {114381446, 2427727386, 806223567, 832414962, 4121923627, 1581162203}); //set seeds, e.g., for debugging
    if (mio::mpi::is_root()) {
        printf("Seeds: ");
        for (auto s : parameter_study.get_rng().get_seeds()) {
            printf("%u, ", s);
        }
        printf("\n");
    }

    auto save_single_run_result = mio::IOResult<void>(mio::success());
    auto ensemble               = parameter_study.run(
        [&](auto&& graph) {
            return draw_sample(graph, high);
        },
        [&](auto results_graph, auto&& run_idx) {
            auto interpolated_result = mio::interpolate_simulation_result(results_graph);
            auto params              = std::vector<mio::osecirvvs::Model<double>>();
            params.reserve(results_graph.nodes().size());
            std::transform(results_graph.nodes().begin(), results_graph.nodes().end(), std::back_inserter(params),
                           [](auto&& node) {
                               return node.property.get_simulation().get_model();
                           });

            if (save_single_run_result && save_single_runs) {
                save_single_run_result =
                    save_result_with_params(interpolated_result, params, county_ids, result_dir, run_idx);
            }
            std::cout << "run " << run_idx << " complete." << std::endl;
            return std::make_pair(interpolated_result, params);
        });

    if (ensemble.size() > 0) {
        auto ensemble_results = std::vector<std::vector<mio::TimeSeries<double>>>{};
        ensemble_results.reserve(ensemble.size());
        auto ensemble_params = std::vector<std::vector<mio::osecirvvs::Model<double>>>{};
        ensemble_params.reserve(ensemble.size());
        for (auto&& run : ensemble) {
            ensemble_results.emplace_back(std::move(run.first));
            ensemble_params.emplace_back(std::move(run.second));
        }

        BOOST_OUTCOME_TRY(save_single_run_result);
        BOOST_OUTCOME_TRY(save_results(ensemble_results, ensemble_params, county_ids, result_dir, save_single_runs));
    }

    return mio::success();
}

int main(int argc, char** argv)
{
    //TODO: proper command line interface to set:
    //- number of runs
    //- start and end date (may be incompatible with runmode::load)
    //- seeds
    //- log level
    //- ...

    mio::set_log_level(mio::LogLevel::warn);
    mio::mpi::init();

    bool late      = false;
    bool masks     = true;
    bool test      = true;
    bool high      = false;
    bool long_time = false;
    bool future    = false;

    RunMode mode;
    std::string save_dir;
    std::string data_dir;
    std::string result_dir;
    bool save_single_runs = true;
    if (argc == 10) {
        mode       = RunMode::Save;
        data_dir   = argv[1];
        save_dir   = argv[2];
        result_dir = argv[3];
        if (atoi(argv[4]) == 0) {
            save_single_runs = false;
        }
        if (atoi(argv[5]) == 1) {
            high = true;
        }
        else {
            high = false;
        }
        if (atoi(argv[6]) == 1) {
            late = true;
        }
        else {
            late = false;
        }
        if (atoi(argv[7]) == 1) {
            masks = true;
            test  = true;
        }
        else {
            masks = false;
            test  = false;
        }
        if (atoi(argv[8]) == 1) {
            long_time = true;
        }
        else {
            long_time = false;
        }
        if (atoi(argv[9]) == 1) {
            future = true;
        }
        else {
            future = false;
        }
        if (mio::mpi::is_root()) {
            printf("Options: masks set to: %d, late set to: %d, high set to: %d, long set to: %d, future set to: %d\n",
                   (int)masks, (int)late, (int)high, (int)long_time, (int)future);
            printf("Reading data from \"%s\", saving graph to \"%s\".\n", data_dir.c_str(), save_dir.c_str());
            printf("Exporting single run results and parameters: %d.\n", (int)save_single_runs);
        }
    }
    else if (argc == 4) {
        mode       = RunMode::Load;
        save_dir   = argv[1];
        result_dir = argv[2];
        data_dir   = "";
        if (mio::mpi::is_root()) {
            printf("Loading graph from \"%s\".\n", save_dir.c_str());
            printf("Exporting single run results and parameters: %d.\n", (int)save_single_runs);
        }
    }
    else if (argc == 5) {
        mode       = RunMode::Save;
        data_dir   = argv[1];
        save_dir   = argv[2];
        result_dir = argv[3];
        if (atoi(argv[4]) == 0) {
            save_single_runs = false;
        }
        if (mio::mpi::is_root()) {
            printf("Options: masks set to: %d, late set to: %d, high set to: %d, long set to: %d, future set to: %d\n",
                   (int)masks, (int)late, (int)high, (int)long_time, (int)future);
            printf("Reading data from \"%s\", saving graph to \"%s\".\n", data_dir.c_str(), save_dir.c_str());
            printf("Exporting single run results and parameters: %d.\n", (int)save_single_runs);
        }
    }
    else {
        if (mio::mpi::is_root()) {
            printf("Usage:\n");
            printf("2021_vaccination_delta <data_dir> <save_dir> <result_dir> <high> <late> <masks> <long> <future>\n");
            printf("\tMake graph with data from <data_dir> and save at <save_dir>, then run the simulation.\n");
            printf("\tStore the results in <result_dir>\n");
            printf("\t<high> <late> <masks> <long> <future> are either 0 or 1 to define a particular scenario\n");
            printf("2021_vaccination_delta <load_dir> <result_dir>\n");
            printf("\tLoad graph from <load_dir>, then run the simulation.\n");
        }
        mio::mpi::finalize();
        return 0;
    }

    if (future) {
        result_dir += "_future";
    }
    if (long_time) {
        result_dir += "_long";
    }
    if (high) {
        result_dir += "_high";
    }
    if (late) {
        result_dir += "_late";
    }
    if (masks) {
        result_dir += "_mask";
    }
    if (test) {
        result_dir += "_test";
    }
    if (mio::mpi::is_root()) {
        boost::filesystem::path dir(result_dir);
        bool created = boost::filesystem::create_directories(dir);

        if (created) {
            mio::log_info("Directory '{:s}' was created.", dir.string());
        }
        printf("Saving results to \"%s\".\n", result_dir.c_str());
    }

    auto result =
        run(mode, data_dir, save_dir, result_dir, save_single_runs, late, masks, test, high, long_time, future);
    if (!result) {
        printf("%s\n", result.error().formatted_message().c_str());
        mio::mpi::finalize();
        return -1;
    }
    mio::mpi::finalize();
    return 0;
}<|MERGE_RESOLUTION|>--- conflicted
+++ resolved
@@ -141,22 +141,13 @@
     const double timeInfectedCriticalMin[] = {4.95, 4.95, 4.86, 14.14, 14.4, 10.};
     const double timeInfectedCriticalMax[] = {8.95, 8.95, 8.86, 20.58, 19.8, 13.2};
 
-<<<<<<< HEAD
-    array_assign_uniform_distribution(params.get<mio::osecirvvs::IncubationTime<double>>(), incubationTime,
-                                      incubationTime);
-    array_assign_uniform_distribution(params.get<mio::osecirvvs::SerialInterval<double>>(), serialIntervalMin,
-                                      serialIntervalMax);
+    array_assign_uniform_distribution(params.get<mio::osecirvvs::TimeExposed<double>>(), timeExposedMin,
+                                      timeExposedMax);
+    array_assign_uniform_distribution(params.get<mio::osecirvvs::TimeInfectedNoSymptoms<double>>(),
+                                      timeInfectedNoSymptomsMin, timeInfectedNoSymptomsMax);
     array_assign_uniform_distribution(params.get<mio::osecirvvs::TimeInfectedSymptoms<double>>(),
                                       timeInfectedSymptomsMin, timeInfectedSymptomsMax);
     array_assign_uniform_distribution(params.get<mio::osecirvvs::TimeInfectedSevere<double>>(), timeInfectedSevereMin,
-=======
-    array_assign_uniform_distribution(params.get<mio::osecirvvs::TimeExposed>(), timeExposedMin, timeExposedMax);
-    array_assign_uniform_distribution(params.get<mio::osecirvvs::TimeInfectedNoSymptoms>(), timeInfectedNoSymptomsMin,
-                                      timeInfectedNoSymptomsMax);
-    array_assign_uniform_distribution(params.get<mio::osecirvvs::TimeInfectedSymptoms>(), timeInfectedSymptomsMin,
-                                      timeInfectedSymptomsMax);
-    array_assign_uniform_distribution(params.get<mio::osecirvvs::TimeInfectedSevere>(), timeInfectedSevereMin,
->>>>>>> d829c0f7
                                       timeInfectedSevereMax);
     array_assign_uniform_distribution(params.get<mio::osecirvvs::TimeInfectedCritical<double>>(),
                                       timeInfectedCriticalMin, timeInfectedCriticalMax);
